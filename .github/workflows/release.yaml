name: Release desktop and docker

on:
  push:
    # only for version 2.x.x releases and release candidates
    tags:
      - v2.?.?*
  workflow_dispatch:

env:
  # threatdragon is the working area on docker hub so use this area
  # owasp/threat-dragon is the final release area so DO NOT use that
  IMAGE_NAME: threatdragon/owasp-threat-dragon

# for security reasons the github actions are pinned to specific release versions
jobs:
  site_unit_tests:
    name: Site unit tests
    runs-on: ubuntu-22.04
    defaults:
      run:
        working-directory: td.vue
    steps:
      - name: Checkout
        uses: actions/checkout@v4.1.1

      - name: Use node LTS 20.12.2
        uses: actions/setup-node@v4.0.2
        with:
          node-version: '20.12.2'

      - name: Cache NPM dir
        uses: actions/cache@v4.0.0
        with:
          path: ~/.npm
          key: ${{ runner.os }}-node-${{ hashFiles('**/package-lock.json') }}
          restore-keys: |
            ${{ runner.os }}-node-

      - name: Install packages
        run: npm clean-install

      - name: lint
        run: npm run lint

      - name: Unit test
        run: npm run test:unit

  server_unit_tests:
    name: Server unit tests
    runs-on: ubuntu-22.04
    defaults:
      run:
        working-directory: td.server
    steps:
      - name: Checkout
        uses: actions/checkout@v4.1.1

      - name: Use node LTS 20.12.2
        uses: actions/setup-node@v4.0.2
        with:
          node-version: '20.12.2'

      - name: Cache NPM dir
        uses: actions/cache@v4.0.0
        with:
          path: ~/.npm
          key: ${{ runner.os }}-node-${{ hashFiles('**/package-lock.json') }}
          restore-keys: |
            ${{ runner.os }}-node-

      - name: Install packages
        run: npm clean-install

      - name: lint
        run: npm run lint

      - name: Unit test
        run: npm run test:unit

      - name: Create server SBOM
        run: npm run make-sbom

      - name: Save SBOM artifact
        uses: actions/upload-artifact@v4.3.0
        with:
          name: sboms-server
          path: './td.server/sbom.*'

  desktop_unit_tests:
    name: Desktop unit tests
    runs-on: ubuntu-22.04
    defaults:
      run:
        working-directory: td.vue
    steps:
      - name: Checkout
        uses: actions/checkout@v4.1.1

      - name: Use node LTS 20.12.2
        uses: actions/setup-node@v4.0.2
        with:
          node-version: '20.12.2'

      - name: Cache NPM dir
        uses: actions/cache@v4.0.0
        with:
          path: ~/.npm
          key: ${{ runner.os }}-node-${{ hashFiles('**/package-lock.json') }}
          restore-keys: |
            ${{ runner.os }}-node-

      - name: Install packages
        run: npm clean-install

      - name: lint
        run: npm run lint

      - name: Unit test
        run: npm run test:desktop

  desktop_e2e_tests:
    name: Desktop e2e tests
    runs-on: ubuntu-22.04
    needs: [desktop_unit_tests, site_unit_tests]
    defaults:
      run:
        working-directory: td.vue
    steps:
      - name: Checkout
        uses: actions/checkout@v4.1.1

      - name: Setup Chrome
        id: setup-chrome
        uses: browser-actions/setup-chrome@v1.6.0

      - name: Use node LTS 20.12.2
        uses: actions/setup-node@v4.0.2
        with:
          node-version: '20.12.2'

      - name: Cache NPM dir
        uses: actions/cache@v4.0.0
        with:
          path: ~/.npm
          key: ${{ runner.os }}-node-${{ hashFiles('**/package-lock.json') }}
          restore-keys: |
            ${{ runner.os }}-node-

      - name: Install packages
        run: npm install

      - name: Build application
        # test only so do not publish
        run: npm run build:desktop -- --publish=never

      - name: End to end tests
        run: |
          ${{ steps.setup-chrome.outputs.chrome-path }} --version
          ln -sf threat-dragon dist-desktop/linux-unpacked/Threat-Dragon-ng
          npm run test:e2e:desktop

      - name: Print logs on error
        run: |
          echo 'Print desktop wdio logs'
          pwd
          cat ./wdio-logs/*.log
        if: ${{ failure() }}

      - name: Save SBOM artifact
        uses: actions/upload-artifact@v4.3.0
        with:
          name: sboms-desktop-e2e-tests-site
          path: './td.vue/dist-desktop/bundled/.sbom/*'

  desktop_windows:
    name: Windows installer
    runs-on: windows-latest
    needs: [desktop_e2e_tests]
    defaults:
      run:
        working-directory: td.vue
    steps:
      - name: Check out
        uses: actions/checkout@v4.1.1

      - name: Use node LTS 20.12.2
        uses: actions/setup-node@v4.0.2
        with:
          node-version: '20.12.2'

      - name: Cache NPM dir
        uses: actions/cache@v4.0.0
        with:
          path: ~/.npm
          key: ${{ runner.os }}-node-${{ hashFiles('**/package-lock.json') }}
          restore-keys: |
            ${{ runner.os }}-node-

      - name: Install clean packages
        run: npm clean-install

      # Build and publish Windows installer to github Release Draft
      - name: Publish Windows executable
        # follow Comodo signing instructions
        # comodosslstore.com/resources/comodo-code-signing-certificate-instructions
        env:
          # Windows signing certificate and password
          CSC_KEY_PASSWORD: ${{ secrets.WINDOWS_CERT_PASSWORD}}
          CSC_LINK:  ${{ secrets.WINDOWS_CERT }}
          GH_TOKEN: ${{ secrets.GITHUB_TOKEN }}
        run: npm run build:desktop -- --windows --publish always

      - name: Print logs on error
        if: ${{ failure() }}
        run: find . -name "*.log" -exec cat '{}' \;

      - name: Save SBOM artifact
        uses: actions/upload-artifact@v4.3.0
        with:
          name: sboms-desktop-windows-site
          path: './td.vue/dist-desktop/bundled/.sbom/*'
          if-no-files-found: error

  desktop_macos:
    name: MacOS installer
    runs-on: macos-latest
    needs: [desktop_e2e_tests]
    defaults:
      run:
        working-directory: td.vue
    steps:
      - name: Check out
        uses: actions/checkout@v4.1.1

      - name: Use node LTS 20.12.2
        uses: actions/setup-node@v4.0.2
        with:
          node-version: '20.12.2'

      - name: Cache NPM dir
        uses: actions/cache@v4.0.0
        with:
          path: ~/.npm
          key: ${{ runner.os }}-node-${{ hashFiles('**/package-lock.json') }}
          restore-keys: |
            ${{ runner.os }}-node-

      - name: Install clean packages
        run: npm clean-install

      # Build and publish MacOS installer to github Release Draft
      # the draft name uses version and is created if it does not already exist
      - name: Prepare for MacOS notarization
        # Import Apple API key for app notarization on macOS
        # see github.com/samuelmeuli/action-electron-builder#notarization
        run: |
          mkdir -p ~/private_keys/
          echo '${{ secrets.API_KEY }}' > ~/private_keys/AuthKey_${{ secrets.API_KEY_ID }}.p8

      - name: Publish MacOS disk image
        env:
          # MacOS signing certificate and password
          # see github.com/samuelmeuli/action-electron-builder#code-signing
          CSC_KEY_PASSWORD: ${{ secrets.MAC_CERTS_PASSWORD }}
          CSC_LINK:  ${{ secrets.MAC_CERTS }}
          # MacOS notarization API IDs
          # see github.com/samuelmeuli/action-electron-builder#notarization
          API_KEY_ID: ${{ secrets.API_KEY_ID }}
          API_KEY_ISSUER_ID: ${{ secrets.API_KEY_ISSUER_ID }}
          # github token is automatically provided to the action
          GH_TOKEN: ${{ secrets.GITHUB_TOKEN }}
        run: npm run build:desktop -- --mac --publish always

      - name: Print logs on error
        if: ${{ failure() }}
        run: find . -name "*.log" -exec cat '{}' \; -print

      - name: Save SBOM artifact
        uses: actions/upload-artifact@v4.3.0
        with:
          name: sboms-desktop-macos-site
          path: './td.vue/dist-desktop/bundled/.sbom/*'
          if-no-files-found: error

  desktop_linux:
    name: Linux installers
    runs-on: ubuntu-22.04
    needs: [desktop_e2e_tests]
    defaults:
      run:
        working-directory: td.vue
    steps:
      - name: Check out
        uses: actions/checkout@v4.1.1

      - name: Use node LTS 20.12.2
        uses: actions/setup-node@v4.0.2
        with:
          node-version: '20.12.2'

      - name: Cache NPM dir
        uses: actions/cache@v4.0.0
        with:
          path: ~/.npm
          key: ${{ runner.os }}-node-${{ hashFiles('**/package-lock.json') }}
          restore-keys: |
            ${{ runner.os }}-node-

      - name: Install clean packages
        run: npm clean-install

      # Build and publish Linux installers to github Release Draft
      # for all linux images EXCEPT for the snap
      # Snaps do not publish, even with snapcraft installed, so use Snap Store
      - name: Publish Linux app images
        shell: bash
        env:
          GH_TOKEN: ${{ secrets.GITHUB_TOKEN }}
        run: npm run build:desktop -- --linux AppImage deb rpm --publish always

      - name: Print logs on error
        if: ${{ failure() }}
        run: find . -name "*.log" -exec cat '{}' \; -print

      - name: Save SBOM artifact
        uses: actions/upload-artifact@v4.3.0
        with:
          name: sboms-desktop-linux-site
          path: './td.vue/dist-desktop/bundled/.sbom/*'
          if-no-files-found: error

  desktop_linux_snap:
    name: Linux snap
    runs-on: ubuntu-22.04
    needs: [desktop_e2e_tests]
    defaults:
      run:
        working-directory: td.vue
    steps:
      - name: Check out
        uses: actions/checkout@v4.1.1

      - name: Use node LTS 20.12.2
        uses: actions/setup-node@v4.0.2
        with:
          node-version: '20.12.2'

      - name: Cache NPM dir
        uses: actions/cache@v4.0.0
        with:
          path: ~/.npm
          key: ${{ runner.os }}-node-${{ hashFiles('**/package-lock.json') }}
          restore-keys: |
            ${{ runner.os }}-node-

      - name: Install clean packages
        run: npm clean-install

      # Build the snap, but do not use inbuilt publish
      # Snaps do not publish, even with snapcraft installed, so use Snap Store
      - name: Build Linux snap
        shell: bash
        env:
          GH_TOKEN: ${{ secrets.GITHUB_TOKEN }}
        run: npm run build:desktop -- --linux snap

      - name: Upload to Snap Store
        shell: bash
        env:
          SNAPCRAFT_STORE_CREDENTIALS: ${{ secrets.SNAPCRAFT_TOKEN }}
        run: |
          sudo snap install snapcraft --classic
          snapcraft upload --release=stable dist-desktop/threat-dragon*.snap

      - name: Print logs on error
        if: ${{ failure() }}
        run: find . -name "*.log" -exec cat '{}' \; -print

      - name: Save SBOM artifact
        uses: actions/upload-artifact@v4.3.0
        with:
          name: sboms-desktop-linux-snap-site
          path: './td.vue/dist-desktop/bundled/.sbom/*'
          if-no-files-found: error

  dockerhub_release:
    name: Publish to dockerhub
    runs-on: ubuntu-22.04
    needs: [server_unit_tests, site_unit_tests]
    steps:
      - name: Checkout
        uses: actions/checkout@v4.1.1

      - name: Set up QEMU
        uses: docker/setup-qemu-action@v3

      - name: Set up Docker Buildx
        id: buildx
        uses: docker/setup-buildx-action@v3.3.0
        with:
          install: true

      - name: Setup dockerx cache
        uses: actions/cache@v4.0.0
        with:
          path: /tmp/.buildx-cache
          key: ${{ runner.os }}-buildx-${{ hashFiles('Dockerfile') }}
          restore-keys: |
            ${{ runner.os }}-buildx-

      - name: Login to Docker Hub
        uses: docker/login-action@v3.1.0
        with:
          username: ${{ secrets.DOCKERHUB_USERNAME }}
          password: ${{ secrets.DOCKERHUB_TOKEN }}

      - name: Build and push to Docker Hub
        id: docker_build
        uses: docker/build-push-action@v5.3.0
        with:
          context: ./
          file: ./Dockerfile
          builder: ${{ steps.buildx.outputs.name }}
          push: ${{ startsWith(github.ref, 'refs/tags/v') }}
          tags: ${{ env.IMAGE_NAME }}:${{ github.ref_name }},${{ env.IMAGE_NAME }}:stable
          cache-from: type=local,src=/tmp/.buildx-cache
          cache-to: type=local,dest=/tmp/.buildx-cache
          platforms: linux/amd64,linux/arm64
          load: true

<<<<<<< HEAD
  webapp_release:
    name: Publish web application
    runs-on: ubuntu-22.04
    needs: [desktop_macos, desktop_linux, desktop_windows]
    steps:
      - name: Check out
        uses: actions/checkout@v4.1.1

      - name: Use node LTS 20.12.2
        uses: actions/setup-node@v4.0.2
        with:
          node-version: '20.12.2'
=======
      - name: fetch app SBOM
        run: docker run --rm --entrypoint tar "$IMAGE_ID" -c boms | tar -xv
        env:
          IMAGE_ID: ${{ steps.docker_build.outputs.imageid }}
>>>>>>> f8009f8a

      - name: Save SBOM artifact
        uses: actions/upload-artifact@v4.3.0
        with:
          name: sboms-container-image-app
          path: './boms/*'
          if-no-files-found: error

  sbom_combiner:
    name: SBOM combiner
    runs-on: ubuntu-22.04
    needs:
      - server_unit_tests
      - desktop_macos
      - desktop_linux
      - desktop_linux_snap
      - desktop_windows
      - dockerhub_release
    steps:
      - name: Fetch prepared SBOM artifacts
        uses: actions/download-artifact@v4.1.7
        with:
          pattern: 'sboms-*'
          merge-multiple: false
          path: 'raw/'
      - name: Fetch SBOMs
        run: |
          set -eux
          mkdir -p sboms/threat-dragon-container-image/app/
          cp raw/sboms-server/sbom.json                 sboms/threat-dragon-server-bom.json
          cp raw/sboms-server/sbom.xml                  sboms/threat-dragon-server-bom.xml
          cp raw/sboms-desktop-windows-site/bom.json    sboms/threat-dragon-desktop-windows-site-bom.json
          cp raw/sboms-desktop-windows-site/bom.xml     sboms/threat-dragon-desktop-windows-site-bom.xml
          cp raw/sboms-desktop-macos-site/bom.json      sboms/threat-dragon-desktop-macos-site-bom.json
          cp raw/sboms-desktop-macos-site/bom.xml       sboms/threat-dragon-desktop-macos-site-bom.xml
          cp raw/sboms-desktop-linux-site/bom.json      sboms/threat-dragon-desktop-linux-site-bom.json
          cp raw/sboms-desktop-linux-site/bom.xml       sboms/threat-dragon-desktop-linux-site-bom.xml
          cp raw/sboms-desktop-linux-snap-site/bom.json sboms/threat-dragon-desktop-linux-snap-site-bom.json
          cp raw/sboms-desktop-linux-snap-site/bom.xml  sboms/threat-dragon-desktop-linux-snap-site-bom.xml
          cp raw/sboms-container-image-app/*            sboms/threat-dragon-container-image/app/
      - name: Save SBOM artifact
        uses: actions/upload-artifact@v4.3.0
        with:
          name: sboms
          path: 'sboms/'

  webapp_release:
    name: Publish web application
    runs-on: ubuntu-22.04
    needs:
      - desktop_macos
      - desktop_linux
      - desktop_windows
      - sbom_combiner
    steps:
      - name: Check out
        uses: actions/checkout@v4.1.1

      - name: Fetch prepared SBOM artifacts
        uses: actions/download-artifact@v4.1.7
        with:
          name: 'sboms'
          path: 'sboms/'

      - name: Prepare release notes
        run: |
          releaseVersion=${{ github.ref_name }}
          sed -e s/2.x.x/${releaseVersion:1}/g .release-note-template.md > ./release-notes.txt
          tar -czvf threat-dragon-sboms.zip sboms

      - name: Create release notes
        uses: softprops/action-gh-release@v2.0.4
        with:
          draft: true
          name: "${releaseVersion:1}"
          append_body: true
          body_path: ./release-notes.txt
          generate_release_notes: true
          files: |
            threat-dragon-sboms.zip<|MERGE_RESOLUTION|>--- conflicted
+++ resolved
@@ -429,25 +429,10 @@
           platforms: linux/amd64,linux/arm64
           load: true
 
-<<<<<<< HEAD
-  webapp_release:
-    name: Publish web application
-    runs-on: ubuntu-22.04
-    needs: [desktop_macos, desktop_linux, desktop_windows]
-    steps:
-      - name: Check out
-        uses: actions/checkout@v4.1.1
-
-      - name: Use node LTS 20.12.2
-        uses: actions/setup-node@v4.0.2
-        with:
-          node-version: '20.12.2'
-=======
       - name: fetch app SBOM
         run: docker run --rm --entrypoint tar "$IMAGE_ID" -c boms | tar -xv
         env:
           IMAGE_ID: ${{ steps.docker_build.outputs.imageid }}
->>>>>>> f8009f8a
 
       - name: Save SBOM artifact
         uses: actions/upload-artifact@v4.3.0
