{
<<<<<<< HEAD
    "name": "threat-dragon",
    "version": "2.0.0",
    "private": false,
    "scripts": {
        "dev:vue": "cd td.vue && npm run dev",
        "dev:server": "cd td.server && npm run dev",
        "start": "npm-run-all build start:server start:site",
        "start:server": "cd td.server && npm run start:dev",
        "start:site": "cd td.vue && npm run start:dev",
        "stop": "npm-run-all stop:site stop:server",
        "stop:server": "cd td.server && npm run stop:dev",
        "stop:site": "cd td.vue && npm run stop:dev",
        "preinstall": "npx only-allow pnpm",
        "clean": "npm-run-all clean:server",
        "clean:server": "cd td.server && npm run clean",
        "test": "npm-run-all build pretest test:site test:server",
        "test:server": "cd td.server && npm test",
        "test:site": "cd td.vue && npm run test:unit",
        "pretest": "npm-run-all pretest:server pretest:site",
        "pretest:server": "cd td.server && npm run pretest",
        "pretest:site": "cd td.vue && npm run lint",
        "build": "npm-run-all build:vue build:server",
        "build:server": "cd td.server && npm run build",
        "build:vue": "cd td.vue && npm run build",
        "codecov": "./node_modules/.bin/codecov",
        "postinstall": "cd td.server && pnpm install && cd ../td.vue && pnpm install"
    },
    "keywords": [
        "threat dragon",
        "OWASP",
        "threat modeling",
        "STRIDE",
        "LINDDUN"
    ],
    "description": "OWASP Threat Dragon - a free, open source threat modeling tool",
    "author": "OWASP",
    "license": "Apache-2.0",
    "homepage": "https://docs.threatdragon.org/",
    "repository": {
        "type": "git",
        "url": "git://github.com/OWASP/threat-dragon.git"
    },
    "bugs": {
        "url": "https://github.com/OWASP/threat-dragon/issues"
    },
    "devDependencies": {
        "npm-run-all": "^4.1.5",
        "rimraf": "^3.0.2"
    },
    "workspaces": [
        "td.vue",
        "td.server"
    ],
    "pnpm": {
        "overrides": {
            "ansi-regex@>2.1.1 <5.0.1": ">=5.0.1",
            "nth-check@<2.0.1": ">=2.0.1",
            "tar@>=6.0.0 <6.1.9": ">=6.1.9",
            "glob-parent@<5.1.2": ">=5.1.2",
            "lodash@<4.17.21": ">=4.17.21",
            "node-notifier@<8.0.1": ">=8.0.1",
            "yargs-parser@>=6.0.0 <13.1.2": ">=13.1.2",
            "lodash@<4.17.19": ">=4.17.19",
            "minimist@>=1.0.0 <1.2.3": ">=1.2.3",
            "minimist@<0.2.1": ">=0.2.1"
        }
    }
=======
  "name": "threat-dragon",
  "version": "1.6.0",
  "private": false,
  "scripts": {
    "start": "npm-run-all build start:server",
    "start:server": "node td.server/index.js",
    "postinstall": "npm-run-all install:server install:site install:desktop",
    "install:desktop": "cd td.desktop && npm install",
    "install:server": "cd td.server && npm install",
    "install:site": "cd td.site && npm install",
    "citest": "npm-run-all citest:site citest:server citest:desktop",
    "citest:desktop": "cd td.desktop && npm run citest",
    "citest:server": "cd td.server && npm run citest",
    "citest:site": "cd td.site && npm run citest",
    "clean": "npm-run-all clean:server clean:desktop",
    "clean:desktop": "cd td.desktop && npm run clean",
    "clean:server": "cd td.server && npm run clean",
    "test": "npm-run-all build pretest test:site test:server",
    "test:desktop": "cd td.desktop && npm test",
    "test:server": "cd td.server && npm test",
    "test:site": "cd td.site && npm test",
    "pretest": "npm-run-all pretest:server pretest:site",
    "pretest:desktop": "cd td.desktop && npm run pretest",
    "pretest:server": "cd td.server && npm run pretest",
    "pretest:site": "cd td.site && npm run pretest",
    "build": "npm-run-all build:site build:server",
    "build:desktop": "cd td.desktop && npm run build",
    "build:server": "cd td.server && npm run build",
    "build:site": "cd td.site && npm run build",
    "codecov": "./node_modules/.bin/codecov"
  },
  "keywords": [
    "threat dragon",
    "OWASP",
    "threat modeling",
    "STRIDE",
    "LINDDUN"
  ],
  "description": "OWASP Threat Dragon - a free, open source threat modeling tool",
  "author": "OWASP",
  "license": "Apache-2.0",
  "homepage": "https://docs.threatdragon.org/",
  "repository": {
    "type": "git",
    "url": "git://github.com/OWASP/threat-dragon.git"
  },
  "bugs": {
    "url": "https://github.com/OWASP/threat-dragon/issues"
  },
  "devDependencies": {
    "npm-run-all": "^4.1.5"
  }
>>>>>>> 28dc6dd2
}<|MERGE_RESOLUTION|>--- conflicted
+++ resolved
@@ -1,31 +1,30 @@
 {
-<<<<<<< HEAD
     "name": "threat-dragon",
     "version": "2.0.0",
     "private": false,
     "scripts": {
+        "build": "npm-run-all build:vue build:server",
+        "build:server": "cd td.server && npm run build",
+        "build:vue": "cd td.vue && npm run build",
+        "clean": "npm-run-all clean:server",
+        "clean:server": "cd td.server && npm run clean",
+        "codecov": "./node_modules/.bin/codecov",
         "dev:vue": "cd td.vue && npm run dev",
         "dev:server": "cd td.server && npm run dev",
+        "preinstall": "npx only-allow pnpm",
+        "pretest": "npm-run-all pretest:server pretest:site",
+        "pretest:server": "cd td.server && npm run pretest",
+        "pretest:site": "cd td.vue && npm run lint",
+        "postinstall": "cd td.server && pnpm install && cd ../td.vue && pnpm install",
         "start": "npm-run-all build start:server start:site",
         "start:server": "cd td.server && npm run start:dev",
         "start:site": "cd td.vue && npm run start:dev",
         "stop": "npm-run-all stop:site stop:server",
         "stop:server": "cd td.server && npm run stop:dev",
         "stop:site": "cd td.vue && npm run stop:dev",
-        "preinstall": "npx only-allow pnpm",
-        "clean": "npm-run-all clean:server",
-        "clean:server": "cd td.server && npm run clean",
         "test": "npm-run-all build pretest test:site test:server",
         "test:server": "cd td.server && npm test",
-        "test:site": "cd td.vue && npm run test:unit",
-        "pretest": "npm-run-all pretest:server pretest:site",
-        "pretest:server": "cd td.server && npm run pretest",
-        "pretest:site": "cd td.vue && npm run lint",
-        "build": "npm-run-all build:vue build:server",
-        "build:server": "cd td.server && npm run build",
-        "build:vue": "cd td.vue && npm run build",
-        "codecov": "./node_modules/.bin/codecov",
-        "postinstall": "cd td.server && pnpm install && cd ../td.vue && pnpm install"
+        "test:site": "cd td.vue && npm run test:unit"
     },
     "keywords": [
         "threat dragon",
@@ -67,58 +66,4 @@
             "minimist@<0.2.1": ">=0.2.1"
         }
     }
-=======
-  "name": "threat-dragon",
-  "version": "1.6.0",
-  "private": false,
-  "scripts": {
-    "start": "npm-run-all build start:server",
-    "start:server": "node td.server/index.js",
-    "postinstall": "npm-run-all install:server install:site install:desktop",
-    "install:desktop": "cd td.desktop && npm install",
-    "install:server": "cd td.server && npm install",
-    "install:site": "cd td.site && npm install",
-    "citest": "npm-run-all citest:site citest:server citest:desktop",
-    "citest:desktop": "cd td.desktop && npm run citest",
-    "citest:server": "cd td.server && npm run citest",
-    "citest:site": "cd td.site && npm run citest",
-    "clean": "npm-run-all clean:server clean:desktop",
-    "clean:desktop": "cd td.desktop && npm run clean",
-    "clean:server": "cd td.server && npm run clean",
-    "test": "npm-run-all build pretest test:site test:server",
-    "test:desktop": "cd td.desktop && npm test",
-    "test:server": "cd td.server && npm test",
-    "test:site": "cd td.site && npm test",
-    "pretest": "npm-run-all pretest:server pretest:site",
-    "pretest:desktop": "cd td.desktop && npm run pretest",
-    "pretest:server": "cd td.server && npm run pretest",
-    "pretest:site": "cd td.site && npm run pretest",
-    "build": "npm-run-all build:site build:server",
-    "build:desktop": "cd td.desktop && npm run build",
-    "build:server": "cd td.server && npm run build",
-    "build:site": "cd td.site && npm run build",
-    "codecov": "./node_modules/.bin/codecov"
-  },
-  "keywords": [
-    "threat dragon",
-    "OWASP",
-    "threat modeling",
-    "STRIDE",
-    "LINDDUN"
-  ],
-  "description": "OWASP Threat Dragon - a free, open source threat modeling tool",
-  "author": "OWASP",
-  "license": "Apache-2.0",
-  "homepage": "https://docs.threatdragon.org/",
-  "repository": {
-    "type": "git",
-    "url": "git://github.com/OWASP/threat-dragon.git"
-  },
-  "bugs": {
-    "url": "https://github.com/OWASP/threat-dragon/issues"
-  },
-  "devDependencies": {
-    "npm-run-all": "^4.1.5"
-  }
->>>>>>> 28dc6dd2
-}+}
