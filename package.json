--- conflicted
+++ resolved
@@ -5,13 +5,8 @@
   "scripts": {
     "start": "npm-run-all build start:server",
     "start:server": "node td.server/index.js",
-<<<<<<< HEAD
-    "postinstall": "npm-run-all install:server install:site",
-    "start:dev": "cd td.server && npm run start:dev",
-=======
     "postinstall": "npm-run-all install:server install:site install:desktop",
     "install:desktop": "cd td.desktop && npm install",
->>>>>>> f789ce4f
     "install:server": "cd td.server && npm install",
     "install:site": "cd td.site && npm install",
     "citest": "npm-run-all citest:site citest:server citest:desktop",
