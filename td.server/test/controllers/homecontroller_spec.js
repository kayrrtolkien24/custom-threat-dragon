--- conflicted
+++ resolved
@@ -5,34 +5,13 @@
 import homeController from '../../src/controllers/homecontroller.js';
 import { getMockRequest, getMockResponse } from '../express.mocks.js';
 
-<<<<<<< HEAD
 xdescribe('homecontroller tests', () => {
-    const mockRequest = {
-        log: {
-            info: () => {},
-            error: () => {}
-        },
-        csrfToken: () => 'some_token',
-        logOut: () => {},
-        user: {
-            profile: {
-                username: 'test user',
-                provider: 'idp'
-            }
-        },
-        session: {
-            destroy: () => {}
-        }
-    };
-=======
-describe('homecontroller tests', () => {
     let mockRequest, mockResponse;
 
     beforeEach(() => {
         mockRequest = getMockRequest();
         mockResponse = getMockResponse();
     });
->>>>>>> 87ca054f
 
     afterEach(() => {
         sinon.restore();
