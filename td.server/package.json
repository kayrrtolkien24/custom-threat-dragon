--- conflicted
+++ resolved
@@ -36,12 +36,8 @@
   "resolutions": {},
   "dependencies": {
     "@babel/runtime": "^7.21.0",
-<<<<<<< HEAD
-    "axios": "^1.3.4",
     "bitbucket": "^2.11.0",
-=======
     "axios": "^1.6.0",
->>>>>>> e8eb7bc4
     "dotenv": "^16.0.3",
     "express": "^4.18.2",
     "express-rate-limit": "^6.7.0",
