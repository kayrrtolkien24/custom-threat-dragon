{
  "name": "owasp-threat-dragon-server",
  "version": "1.3.1",
  "private": false,
  "scripts": {
    "start": "echo 'Please run the start command from the root of this repository' && exit 1",
<<<<<<< HEAD
    "pretest": "jshint --verbose --show-non-errors src",
    "test:mocha": "mocha --require @babel/register test/*spec.js test/**/*spec.js",
    "test:old": "istanbul cover --include-all-sources -x ./test --root ./src --dir ../coverage/Server/ ./test/jasmine-runner.js",
    "test": "nyc mocha --require @babel/register --all true --timeout=3000 test/*spec.js test/**/*spec.js",
    "transpile": "babel ./src --out-dir dist",
    "clean": "rimraf dist",
    "build": "npm-run-all clean transpile"
=======
    "pretest": "npm run lint",
    "lint": "eslint src --fix",
    "test": "istanbul cover --include-all-sources -x ./test --root ./src --dir ../coverage/Server/ ./test/support/jasmine-runner.js"
>>>>>>> f4e4a271
  },
  "description": "OWASP Threat Dragon - a free, open source threat modelling tool",
  "author": {
    "name": "mike.goodwin",
    "email": "mike.goodwin@owasp.org"
  },
  "license": "Apache-2.0",
  "homepage": "https://threatdragon.github.io/",
  "repository": {
    "type": "git",
    "url": "git://github.com/owasp/threat-dragon.git"
  },
  "dependencies": {
    "body-parser": "^1.19.0",
    "bunyan": "1.8.14",
    "connect-azuretables": "1.0.20",
    "connect-ensure-login": "0.1.1",
    "cookie-parser": "^1.4.4",
    "csurf": "^1.10.0",
    "dotenv": "^8.2.0",
    "express": "^4.17.1",
    "express-bunyan-logger": "^1.3.3",
    "express-session": "^1.16.2",
    "helmet": "^3.18.0",
    "octonode": "0.9.5",
    "passport": "0.4.1",
    "passport-github": "1.1.0",
    "pug": "^3.0.2",
    "serve-favicon": "^2.5.0"
  },
  "devDependencies": {
    "@babel/cli": "^7.13.16",
    "@babel/core": "^7.13.16",
    "@babel/preset-env": "^7.13.15",
    "@babel/register": "^7.13.16",
    "chai": "^4.3.4",
    "codecov": "^3.6.5",
<<<<<<< HEAD
    "jshint": "^2.10.2",
    "mocha": "^8.3.2",
=======
    "eslint": "^7.25.0",
    "istanbul": "0.4.5",
    "jasmine": "^2.99.0",
    "jasmine-core": "^3.4.0",
    "jasmine-node": "^3.0.0",
    "jasmine-spec-reporter": "4.2.1",
>>>>>>> f4e4a271
    "mockery": "2.1.0",
    "nodemon": "^2.0.7",
    "npm-run-all": "^4.1.5",
    "nyc": "^15.1.0",
    "passport-local": "1.0.0",
    "sinon": "^10.0.0",
    "sinon-chai": "^3.6.0",
    "supertest": "^4.0.2"
  }
}<|MERGE_RESOLUTION|>--- conflicted
+++ resolved
@@ -4,19 +4,12 @@
   "private": false,
   "scripts": {
     "start": "echo 'Please run the start command from the root of this repository' && exit 1",
-<<<<<<< HEAD
-    "pretest": "jshint --verbose --show-non-errors src",
-    "test:mocha": "mocha --require @babel/register test/*spec.js test/**/*spec.js",
-    "test:old": "istanbul cover --include-all-sources -x ./test --root ./src --dir ../coverage/Server/ ./test/jasmine-runner.js",
+    "pretest": "npm run lint",
     "test": "nyc mocha --require @babel/register --all true --timeout=3000 test/*spec.js test/**/*spec.js",
     "transpile": "babel ./src --out-dir dist",
     "clean": "rimraf dist",
+    "lint": "eslint src --fix",
     "build": "npm-run-all clean transpile"
-=======
-    "pretest": "npm run lint",
-    "lint": "eslint src --fix",
-    "test": "istanbul cover --include-all-sources -x ./test --root ./src --dir ../coverage/Server/ ./test/support/jasmine-runner.js"
->>>>>>> f4e4a271
   },
   "description": "OWASP Threat Dragon - a free, open source threat modelling tool",
   "author": {
@@ -54,18 +47,8 @@
     "@babel/register": "^7.13.16",
     "chai": "^4.3.4",
     "codecov": "^3.6.5",
-<<<<<<< HEAD
-    "jshint": "^2.10.2",
+    "eslint": "^7.25.0",
     "mocha": "^8.3.2",
-=======
-    "eslint": "^7.25.0",
-    "istanbul": "0.4.5",
-    "jasmine": "^2.99.0",
-    "jasmine-core": "^3.4.0",
-    "jasmine-node": "^3.0.0",
-    "jasmine-spec-reporter": "4.2.1",
->>>>>>> f4e4a271
-    "mockery": "2.1.0",
     "nodemon": "^2.0.7",
     "npm-run-all": "^4.1.5",
     "nyc": "^15.1.0",
