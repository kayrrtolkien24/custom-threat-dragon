/**
 * @name github
 * @description Identity provider for Github OAuth
 */
import axios from 'axios';

import env from '../env/Env.js';
import repo from '../repositories/threatmodelrepository.js';

const name = 'github';

/**
 * Determines if the GitHub provider is configured
 * @returns {Boolean}
 */
const isConfigured = () => Boolean(env.get().config.GITHUB_CLIENT_ID);

/**
 * Gets the Github endpoint, which will be github.com by default OR a custom endpoint for Github enterprise scenarios
 * @returns {String}
 */
const getGithubUrl = () => {
    const enterpriseHostname = env.get().config.GITHUB_ENTERPRISE_HOSTNAME;
    if(enterpriseHostname) {
        const port = env.get().config.GITHUB_ENTERPRISE_PORT || '';
        const protocol = env.get().config.GITHUB_ENTERPRISE_PROTOCOL || 'https';
        const enterpriseUrl = `${protocol}://${enterpriseHostname}${port ? ':' + port : ''}`;
        return enterpriseUrl;
    }
    else {
        return 'https://www.github.com';
    }
}

/**
 * Gets the Github OAuth Login URL
 * @returns {String}
 */
const getOauthRedirectUrl = () => {
    const scope = env.get().config.GITHUB_SCOPE || 'public_repo';
    return `${getGithubUrl()}/login/oauth/authorize?scope=${scope}&client_id=${env.get().config.GITHUB_CLIENT_ID}`;
};

/**
 * Gets the return URL for our appliaction, returning from github
 * @param {string} code
 * @returns {String}
 */
const getOauthReturnUrl = (code) => {
    let returnUrl = `/#/oauth-return?code=${code}`;
    if (env.get().config.NODE_ENV === 'development') {
        returnUrl = `http://localhost:8080${returnUrl}`;
    }
    return returnUrl;
};

/**
 * Finishes the OAuth login, issues a JWT
 * @param {String} code
 * @returns {String} jwt
 */
const completeLoginAsync = async (code) => {
<<<<<<< HEAD
    const url = 'https://github.com/login/oauth/access_token';
=======
    const url = `${getGithubUrl()}/login/oauth/access_token`;
>>>>>>> 707508d5
    const body = {
        client_id: env.get().config.GITHUB_CLIENT_ID,
        client_secret: env.get().config.GITHUB_CLIENT_SECRET,
        code
    };
    const options = {
        headers: {
            accept: 'application/json'
        }
    };

    const providerResp = await axios.post(url, body, options);
    const fullUser = await repo.userAsync(providerResp.data.access_token);
    const user = {
        username: fullUser.login,
        repos_url: fullUser.repos_url
    };
    return {
        user,
        opts: providerResp.data
    };
};

export default {
    completeLoginAsync,
    getOauthReturnUrl,
    getOauthRedirectUrl,
    isConfigured,
    name
};<|MERGE_RESOLUTION|>--- conflicted
+++ resolved
@@ -60,11 +60,7 @@
  * @returns {String} jwt
  */
 const completeLoginAsync = async (code) => {
-<<<<<<< HEAD
-    const url = 'https://github.com/login/oauth/access_token';
-=======
     const url = `${getGithubUrl()}/login/oauth/access_token`;
->>>>>>> 707508d5
     const body = {
         client_id: env.get().config.GITHUB_CLIENT_ID,
         client_secret: env.get().config.GITHUB_CLIENT_SECRET,
