--- conflicted
+++ resolved
@@ -165,7 +165,6 @@
 {:.table .table-striped}
 | Threat Dragon general variables | Description | Default |
 | --- | ----------- | ------- |
-<<<<<<< HEAD
 | ENV_FILE | The location of a dotenv file, if dotenv is used. Exported as it needs to be accessed before the dotenv file is read | `.env` |
 | LOG_LEVEL | The server logging level: `audit` / `error` / `warn` / `info` / `debug` / `silly` | `info` |
 | LOG_MAX_FILE_SIZE | Maximum size of the back-end express server log file, in MB | `24` |
@@ -179,6 +178,9 @@
 | ENCRYPTION_KEYS | The encryption keys used to encrypt any sensitive data | |
 | ENCRYPTION_JWT_SIGNING_KEY | The key used to sign JWTs | |
 | ENCRYPTION_JWT_REFRESH_SIGNING_KEY | The key used to sign refresh tokens. See below for rationale | |
+| GITHUB_ENTERPRISE_HOSTNAME | The fully qualified github enterprise instance hostname, e.g. github.example.com | |
+| GITHUB_ENTERPRISE_PORT | Optional if your github enterprise instance uses a nonstandard port | `443` |
+| GITHUB_ENTERPRISE_PROTOCOL | Optional if your github enterprise instance uses a nonstandard protocol | `https` |
 | GITHUB_CLIENT_ID | The client_id value for the GitHub OAuth app used for authentication | |
 | GITHUB_CLIENT_SECRET | The client_secret generated for the GitHub OAuth app used for authentication | |
 | GITHUB_SCOPE | Defines the github scope: `repo` to access both private and public repos or `public_repo` to access public repos only | `public_repo` |
@@ -191,20 +193,6 @@
 | --- | ----------- | ------- |
 | IS_TEST | Enabled during testing, required for Spectron | false |
 | WEBPACK_DEV_SERVER_URL | Server load URL when in development mode | http://localhost:3000/ |
-=======
-| GITHUB_ENTERPRISE_HOSTNAME | The fully qualified github enterprise instance hostname, e.g. github.example.com | |
-| GITHUB_ENTERPRISE_PORT | Optional if your github enterprise instance uses a nonstandard port | `443` |
-| GITHUB_ENTERPRISE_PROTOCOL | Optional if your github enterprise instance uses a nonstandard protocol | `https` |
-| GITHUB_CLIENT_ID | The client_id value for the GitHub (or Github Enterprise) OAuth app used for authentication | |
-| GITHUB_CLIENT_SECRET | The client_secret generated for the GitHub (or Github Enterprise) OAuth app used for authentication | |
-| GITHUB_SCOPE | `repo` for access to private repos as well as public, or `public_repo` for access to public repos only | `public_repo` |
-| NODE_ENV | The node environment.  Typically either `production` or `development`.  The `secure` flag is only set on cookies if running in `production` mode. | |
-| ENCRYPTION_KEYS | The encryption keys used to encrypt any sensitive data. | |
-| ENCRYPTION_JWT_SIGNING_KEY | The key used to sign JWTs | |
-| ENCRYPTION_JWT_REFRESH_SIGNING_KEY | The key used to sign refresh tokens.  Ideally, this should be different from the JWT signing key as they are different tokens.  A JWT is used as a refresh token because it is tamper resistent and provides user context. | |
-| PORT | The port which the Threat Dragon server will listen on. | `3000`|
-| PROTOCOL | The protocol to use (http vs https). | `http` |
->>>>>>> 707508d5
 
 **Note:** the desktop environment variable WEBPACK_DEV_SERVER_URL determines either development/test
 mode if defined of production mode if not defined
