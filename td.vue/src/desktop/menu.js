--- conflicted
+++ resolved
@@ -11,26 +11,15 @@
 const fs = require('fs');
 
 // access the i18n message strings
-<<<<<<< HEAD
 import el from '@/i18n/el.js';
 import en from '@/i18n/en.js';
 import es from '@/i18n/es.js';
 import cn from '@/i18n/cn.js';
 import de from '@/i18n/de.js';
 import fr from '@/i18n/fr.js';
+import hin from '@/i18n/hin.js';
 import pt from '@/i18n/pt.js';
 import ru from '@/i18n/ru.js';
-=======
-import el from '../i18n/el.js';
-import en from '../i18n/en.js';
-import es from '../i18n/es.js';
-import cn from '../i18n/cn.js';
-import de from '../i18n/de.js';
-import fr from '../i18n/fr.js';
-import hin from '../i18n/hin.js';
-import pt from '../i18n/pt.js';
-import ru from '../i18n/ru.js';
->>>>>>> 0d2efd26
 // cn and zh are synonyms
 const zh = cn;
 const messages = { el, en, es, cn, de, fr, hin, pt, ru, zh};
