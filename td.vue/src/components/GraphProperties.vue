<template>
    <div id="props-card">
        <!--
            All entities have the following properties:
                - Name (text input)
                - Description (text area)
                - type (not shown in properties)

            Process, Store, Actor, Flow share the following (not boundaries):
                - outOfScope
                - reasonOutOfScope
                - hasOpenThreats
                - threats

            Process:
<<<<<<< HEAD
                - handlesCardPayment"
=======
                - handlesCardPayment
>>>>>>> 6e90a4b3
                - handlesGoodsOrServices
                - isWebApplication
                - privilegeLevel

            Store:
                - isALog
                - storesCredentials
                - isEncrypted
                - isSigned
                - storesInventory

            Actor:
                - providesAuthentication

            Flow:
                - isBidirectional
                - protocol
                - isEncrypted
                - isPublicNetwork
        -->

        <b-row v-show="!cellRef">
            <b-col>
                <p>{{ $t('threatmodel.properties.emptyState') }}</p>
            </b-col>
        </b-row>

        <b-form v-if="!!cellRef">
            <b-form-row>
                <b-col md="6">
                    <b-form-group
                        id="name-group"
                        label-cols="auto"
                        :label="cellRef.data.type === 'tm.Text' ? $t('threatmodel.properties.text') : $t('threatmodel.properties.name')"
                        label-for="name">
                        <b-form-textarea
                            id="name"
                            v-model="cellRef.data.name"
                            @update="onChangeName()"
                            :rows="cellRef.data.type === 'tm.Text' ? 7 : 2"
                        ></b-form-textarea>
                    </b-form-group>
                </b-col>

                <b-col v-if="cellRef.data.type !== 'tm.Text'" md="6">
                    <b-form-group
                        id="description-group"
                        label-cols="auto"
                        :label="$t('threatmodel.properties.description')"
                        label-for="description">
                        <b-form-textarea
                            id="description"
                            v-model="cellRef.data.description"
                            @change="onChangeProperties()"
                        ></b-form-textarea>
                    </b-form-group>
                </b-col>
                
                <b-col v-if="!cellRef.data.isTrustBoundary && cellRef.data.type !== 'tm.Text' && cellRef.data.type !== 'tm.Flow'" md="6">
                    <b-form-group
                        label-cols="auto"
                        id="outofscope-group">
                        <b-form-checkbox
                            id="outofscope"
                            v-model="cellRef.data.outOfScope"
                            @change="onChangeScope()"
                        >{{ $t('threatmodel.properties.outOfScope') }}</b-form-checkbox>
                    </b-form-group>
                </b-col>

                <b-col v-if="cellRef.data.type === 'tm.Flow'" md="6">
                    <b-form-group
                        label-cols="auto"
                        id="flowoutofscope-group">
                        <b-form-checkbox
                            id="flowoutofscope"
                            v-model="cellRef.data.outOfScope"
                            @change="onChangeScope()"
                        >{{ $t('threatmodel.properties.outOfScope') }}</b-form-checkbox>
                        <b-form-checkbox
                            id="bidirection"
                            v-model="cellRef.data.isBidirectional"
                            @change="onChangeBidirection()"
                        >{{ $t('threatmodel.properties.bidirection') }}</b-form-checkbox>
                    </b-form-group>
                </b-col>

                <b-col v-if="!cellRef.data.isTrustBoundary && cellRef.data.type !== 'tm.Text'" md="6">
                    <b-form-group
                        id="reasonoutofscope-group"
                        label-cols="auto"
                        :label="$t('threatmodel.properties.reasonOutOfScope')"
                        label-for="reasonoutofscope">
                        <b-form-textarea
                            id="reasonoutofscope"
                            :disabled="!cellRef.data.outOfScope"
                            v-model="cellRef.data.reasonOutOfScope"
                            @change="onChangeProperties()"
                        ></b-form-textarea>
                    </b-form-group>
                </b-col>

                <b-col v-if="cellRef.data.type === 'tm.Process'">
                    <b-form-group
                        id="privilegelevel-group"
                        label-cols="auto"
                        :label="$t('threatmodel.properties.privilegeLevel')"
                        label-for="privilegelevel">
                        <b-form-input
                            id="privilegelevel"
                            v-model="cellRef.data.privilegeLevel"
                            @change="onChangeProperties()"
                            type="text"
                        ></b-form-input>
                    </b-form-group>
                </b-col>

                <b-col v-if="cellRef.data.type === 'tm.Process'">
                    <b-form-group
                        label-cols="auto"
                        id="process-handles-group">
                        <b-form-checkbox
                            id="handlesCardPayment"
                            v-model="cellRef.data.handlesCardPayment"
                            @change="onChangeProperties()"
                        >{{ $t('threatmodel.properties.handlesCardPayment') }}</b-form-checkbox>
                        <b-form-checkbox
                            id="handlesGoodsOrServices"
                            v-model="cellRef.data.handlesGoodsOrServices"
                            @change="onChangeProperties()"
                        >{{ $t('threatmodel.properties.handlesGoodsOrServices') }}</b-form-checkbox>
                    </b-form-group>
                </b-col>

                <b-col v-if="cellRef.data.type === 'tm.Process'">
                    <b-form-group
                        label-cols="auto"
                        id="web-app-group">
                        <b-form-checkbox
                            id="isWebApplication"
                            v-model="cellRef.data.isWebApplication"
                            @change="onChangeProperties()"
                        >{{ $t('threatmodel.properties.isWebApplication') }}</b-form-checkbox>
                    </b-form-group>
                </b-col>

                <b-col v-if="cellRef.data.type === 'tm.Store'">
                    <b-form-group
                        label-cols="auto"
                        id="isalog-group">
                        <b-form-checkbox
                            id="isalog"
                            v-model="cellRef.data.isALog"
                            @change="onChangeProperties()"
                        >{{ $t('threatmodel.properties.isALog') }}</b-form-checkbox>
                        <b-form-checkbox
                            id="storesCredentials"
                            v-model="cellRef.data.storesCredentials"
                            @change="onChangeProperties()"
                        >{{ $t('threatmodel.properties.storesCredentials') }}</b-form-checkbox>
                    </b-form-group>
                </b-col>

                <b-col v-if="cellRef.data.type === 'tm.Store'">
                    <b-form-group
                        label-cols="auto"
                        id="isEncrypted-group">
                        <b-form-checkbox
                            id="isEncrypted"
                            v-model="cellRef.data.isEncrypted"
                            @change="onChangeProperties()"
                        >{{ $t('threatmodel.properties.isEncrypted') }}</b-form-checkbox>
                        <b-form-checkbox
                            id="isSigned"
                            v-model="cellRef.data.isSigned"
                            @change="onChangeProperties()"
                        >{{ $t('threatmodel.properties.isSigned') }}</b-form-checkbox>
                    </b-form-group>
                </b-col>

                 <b-col v-if="cellRef.data.type === 'tm.Store'">
                    <b-form-group
                        label-cols="auto"
                        id="storesInventory-group">
                        <b-form-checkbox
                            id="storesInventory"
                            v-model="cellRef.data.storesInventory"
                            @change="onChangeProperties()"
                        >{{ $t('threatmodel.properties.storesInventory') }}</b-form-checkbox>
                    </b-form-group>
                </b-col>

                <b-col v-if="cellRef.data.type === 'tm.Actor'">
                    <b-form-group
                        label-cols="auto"
                        id="providesAuthentication-group">
                        <b-form-checkbox
                            id="providesAuthentication"
                            v-model="cellRef.data.providesAuthentication"
                            @change="onChangeProperties()"
                        >{{ $t('threatmodel.properties.providesAuthentication') }}</b-form-checkbox>
                    </b-form-group>
                </b-col>

                <b-col v-if="cellRef.data.type === 'tm.Flow'">
                    <b-form-group
                        id="protocol-group"
                        label-cols="auto"
                        :label="$t('threatmodel.properties.protocol')"
                        label-for="protocol">
                        <b-form-input
                            id="protocol"
                            v-model="cellRef.data.protocol"
                            @change="onChangeProperties()"
                            type="text"
                        ></b-form-input>
                    </b-form-group>
                </b-col>
                
                <b-col v-if="cellRef.data.type === 'tm.Flow'">
                    <b-form-group
                        label-cols="auto"
                        id="isEncrypted-group">
                        <b-form-checkbox
                            id="isEncrypted"
                            v-model="cellRef.data.isEncrypted"
                            @change="onChangeProperties()"
                        >{{ $t('threatmodel.properties.isEncrypted') }}</b-form-checkbox>
                    </b-form-group>
                </b-col>
                
                <b-col v-if="cellRef.data.type === 'tm.Flow'">
                    <b-form-group
                        label-cols="auto"
                        id="isPublicNetwork-group">
                        <b-form-checkbox
                            id="isPublicNetwork"
                            v-model="cellRef.data.isPublicNetwork"
                            @change="onChangeProperties()"
                        >{{ $t('threatmodel.properties.publicNetwork') }}</b-form-checkbox>
                    </b-form-group>
                </b-col>
            </b-form-row>
        </b-form>
    </div>
</template>

<style lang="scss">
label {
    font-size: 12px !important;
}
</style>

<script>
import { mapState } from 'vuex';
import dataChanged from '@/service/x6/graph/data-changed.js';

export default {
    name: 'TdGraphProperties',
    computed: mapState({
        cellRef: (state) => state.cell.ref
    }),
    methods: {
        updateComponent() {
            // should not need to need to force an update
            this.$forceUpdate();
        },
        onChangeName() {
            dataChanged.updateName(this.cellRef);
            this.updateComponent();
        },
        onChangeBidirection() {
            dataChanged.updateProperties(this.cellRef);
            dataChanged.updateStyleAttrs(this.cellRef);
            this.updateComponent();
        },
        onChangeProperties() {
            dataChanged.updateProperties(this.cellRef);
            this.updateComponent();
        },
        onChangeScope() {
            document.getElementById('reasonoutofscope').disabled = !this.cellRef.data.outOfScope;
            dataChanged.updateProperties(this.cellRef);
            dataChanged.updateStyleAttrs(this.cellRef);
            this.updateComponent();
        }
    }
};
</script><|MERGE_RESOLUTION|>--- conflicted
+++ resolved
@@ -13,11 +13,7 @@
                 - threats
 
             Process:
-<<<<<<< HEAD
-                - handlesCardPayment"
-=======
                 - handlesCardPayment
->>>>>>> 6e90a4b3
                 - handlesGoodsOrServices
                 - isWebApplication
                 - privilegeLevel
