const pt = {
    auth: {
        sessionExpired : 'Sua sessão expirou. Faça login novamente para continuar.'
    },
    nav: {
        v2Warning: 'Esta é a versão 2.0 do OWASP Threat Dragon, que ainda está dentro desenvolvimento . Por favor , não use isso _ versão para editar modelos já existente , um dessa vez _ versão posso quebre-os !',
        loggedInAs : 'Logado como'
    },
    home: {
        title: 'OWASP Threat Dragon',
        imgAlt : 'Logotipo do Dragão da Ameaça',
        description: 'Threat Dragon é uma ferramenta de modelagem de ameaças gratuita e de código aberto da OWASP que pode ser usada via desktop para Windows , MacOS e Linux ou Como um aplicativo da web . A aplicativo de desktop é ótimo se você ele quer experimente sem _ conceder Acesso para o seus Repositórios GitHub. No entanto , se você escolha a versão web , você pode libere o incrível poder do GitHub em seus modelos de ameaças ! _ Obviamente , para fazer isso será _ requeridos faça login no GitHub e permita o acesso para repositório de interesse!',
        loginWith : 'Login com'
    },
    providors: {
        github : {
            displayName : 'GitHub'
        },
        local: {
            displayName : 'Sessão Local'
        }
    },
    dashboard: {
        welcome: {
            title: 'Damos - lhe as boas- vindas ! nós ficamos feliz dentro vocês Ter por aqui !',
            description: 'Com OWASP Threat Dragon, você terá vocês mecanismos para fazer os desenhos do seu aplicativos a maioria seguro ! Você ele pode abrir um modelo de ameaça existente _ _ ou crie um modelo do zero! Basta escolher uma das opções para baixo !'
        },
        actions: {
            openExisting : 'Abrir um modelo de ameaça existente',
            createNew : 'Criar um novo modelo de ameaça do zero',
            download: 'Baixe e explore um exemplo de modelo de ameaça',
            import: 'Importar um modelo de ameaça via JSON'
        }
    },
    demo: {
        select: 'Selecione um modelo de ameaça de demonstração na lista abaixo'
    },
    desktop: {
        file: {
<<<<<<< HEAD
            heading: 'File',
            close: 'Close Model',
            new: 'New Model',
            open: 'Open Model',
            save: 'Save Model',
            saveAs: 'Save Model As'
=======
            heading: 'Arquivo',
            close: 'Fechar Modelo',
            open: 'Modelo Aberto',
            save: 'Salvar modelo',
            saveAs : 'Salvar modelo como'
>>>>>>> 0d2efd26
        },
        help: {
            heading: 'Ajuda',
            docs: 'Documentação',
            visit: 'Visite-nos na OWASP',
            sheets: 'folhas de dicas OWASP',
            github : 'Visite-nos no GitHub',
            submit: 'Enviar um problema',
            check: 'Verificar atualizações ...'
        }
    },
    repository: {
        select: 'escolher',
        from: 'repositório da lista abaixo',
        noneFound : 'Nenhum repositório encontrado. Para começar, crie um novo repositório em'
    },
    branch: {
        select: 'Selecione um ramo',
        from: 'da lista abaixo de ou',
        chooseRepo : 'escolha outro repositório'
    },
    threatmodelSelect: {
        select: 'Selecionar um modelo de ameaça de',
        from: 'da lista abaixo , ou escolher outro',
        branch: 'ramo',
        or: 'ou',
        repo: 'repositório',
        newThreatModel : 'Criar um novo modelo de ameaça'
    },
    threatmodel: {
        contibutors: 'Contribuintes',
            contributorsPlaceholder : 'Adicionar um novo colaborador',
        description : 'Descrição do sistema de alto nível',
            dragAndDrop : 'Arraste e solte ou',
        editing: 'Editar',
            jsonPaste : 'Solte um arquivo JSON de modelo de ameaça ou cole seu conteúdo aqui:',
        owner: 'Proprietário',
        reviewer: 'Revisor',
        title: 'Título',
        diagram: {
            diagrams: 'Diagramas',
            addNewDiagram : 'Adicionar um novo diagrama ...',
            generic: {
                diagramTitle : 'Novo diagrama genérico',
                diagramDescription : 'Nova descrição genérica do diagrama',
                select: 'Genérico'
            },
            stride: {
                diagramTitle : 'Novo diagrama STRIDE',
                diagramDescription : 'Nova descrição do diagrama STRIDE',
                select: 'STRIDE'
            },
            linddun: {
                diagramTitle : 'Novo diagrama LINDDUN',
                diagramDescription : 'Nova descrição do diagrama LINDDUN',
                select: 'LINDUN'
            },
            cia : {
                diagramTitle : 'Novo diagrama CIA',
                diagramDescription : 'Nova descrição do diagrama CIA',
                select: 'CIA'
            }
        },
        threats: 'Ameaças',
        errors: {
            dropSingleFileOnly : 'Arrastar e soltar requer um único arquivo.',
            invalidJson : 'JSON inválido. Verifique seu modelo e tente novamente.',
            onlyJsonAllowed : 'Apenas arquivos que terminam com . json são suportados.',
            open: 'Erro ao abrir este Modelo de Ameaça. Verifique o console do desenvolvedor para obter mais informações',
            save: 'Erro ao salvar o Modelo de Ameaça. Verifique o console do desenvolvedor para obter mais informações'
        },
        opened: 'Modelo de ameaça aberto com sucesso',
        saved: 'Modelo de ameaça salvo com sucesso',
        properties: {
            title: 'Propriedades',
            emptyState : 'Selecione um elemento do diagrama para modificar sua propriedades',
            name: 'nome',
            text: 'Texto',
            description: 'Descrição',
            outOfScope : 'Fora do escopo',
            reasonOutOfScope : 'Motivo por estar fora do escopo',
            privilegeLevel : 'Nível de privilégio',
            isALog : 'É um registro',
            storeCredentials : 'Loja de Credenciais',
            isEncrypted : 'Criptografado',
            isSigned : 'Assinado',
            providesAuthentication: 'Fornecer Autenticação',
            protocol: 'Protocolo',
            publicNetwork : 'Rede pública'
        },
        buttons: {
            delete: 'Excluir selecionado',
            redo: 'Refazer edição',
            shortcuts: 'Atalhos de teclado',
            toggleGrid : 'Alternar grade',
            undo: 'Desfazer edição',
            zoomIn : 'Aumentar o zoom',
            zoomOut : 'Afastar'
        },
        shortcuts: {
            title: 'Atalhos',
            copy: {
                shortcut: '(ctrl/ cmd ) + c',
                action: 'Copiar '
            },
            paste: {
                shortcut: '(ctrl/ cmd ) + v',
                action: 'Colar '
            },
            undo: {
                shortcut: '(ctrl/ cmd ) + z',
                action: 'Desfazer '
            },
            redo: {
                shortcut: '(ctrl/ cmd ) + y',
                action: 'Refazer '
            },
            delete: {
                shortcut: 'del',
                action: 'Excluir '
            },
            pan: {
                shortcut: 'shift + botão mouse esquerdo ( segure e arraste )',
                action: 'Mover por tudo o imagem do diagrama '
            },
            multiSelect :{
                shortcut: 'clique no botão rato esquerdo no espaço esvazie e arraste',
                action: 'Seleção múltiplo '
            },
            zoom: {
                shortcut: '(ctrl/ cmd ) + rolagem do mouse',
                action: 'Zoom'
            }
        },
        stencil: {
            boundaries: 'Fronteiras',
            components: 'Componentes',
            entities: 'Entidades',
            metadata: 'Metadados',
            search: 'Pesquisar',
            notFound : 'Ainda não temos isso ! :( Mas, eu gostaria de abrir um problema? :)'
        },
        shapes: {
            actor: 'Ator',
            flow: 'Fluxo de Dados',
            flowStencil : 'Fluxo de Dados',
            process: 'Processo',
            store: 'Armazenamento',
            text: 'Texto opcional',
            trustBoundary : 'Limite de confiança'
        }
    },
    forms: {
        apply: 'Aplicar',
        cancel: 'Cancelar',
        close: 'Fechar',
        closeModel : 'Fechar Modelo',
        delete: 'Excluir',
        discardTitle : 'Descartar alterações?',
        discardMessage : 'Tem certeza que deseja descartar suas alterações?',
        edit: 'Editar',
        import: 'Importar',
        ok: 'OK',
        open: 'Abrir',
        openModel : 'Modelo Aberto',
        print: 'Imprimir',
        reload: 'Recarregar',
        remove: 'Remover',
        report: 'Relatório',
        save: 'Salvar',
        saveAs : 'Salvar como',
        saveModel : 'Salvar Modelo',
        saveModelAs : 'Salvar modelo como',
        savePdf : 'Salvar PDF',
        search: 'Pesquisar'
    },
    threats: {
        model: {
            cia: {
                header: '--- CIA ---',
                confidentiality: 'Confidencialidade',
                integrity: 'Integridade',
                availability: 'Disponibilidade'
            },
            linddun : {
                header: '--- LINDDUN ---',
                linkability : 'Vinculabilidade',
                identifiability: 'Identificabilidade',
                nonRepudiation : 'Não-repúdio',
                detectability: 'Detectabilidade',
                disclosureOfInformation : 'Divulgação de informações',
                unawareness: 'Inconsciência',
                nonComplicance : 'Não-conformidade'
            },
            stride: {
                header: '--- STRIDE ---',
                spoofing: 'Falsificação',
                tampering: 'Adultação',
                repudiation: 'Repúdio',
                informationDisclosure : 'Divulgação de informações',
                denialOfService : 'Negação de serviço',
                elevationOfPrivilege: 'Elevação de privilégio'
            }
        },
        generic: {
            dafault: 'Nova ameaça genérica',
                cia : 'Nova ameaça da CIA',
                linddun : 'Nova ameaça LINDDUN',
            stride: 'Nova ameaça STRIDE'
        },
        edit: 'Editar Ameaça',
        confirmDeleteTitle : 'Confirmar exclusão',
        confirmDeleteMessage : 'Tem certeza de que deseja realmente excluir esta ameaça?',
        description: 'Forneça uma descrição para esta ameaça',
        emptyThreat : 'Selecione um elemento no gráfico para adicionar uma ameaça',
        mitigation: 'Fornecer mitigação ou prevenção para esta ameaça',
        newThreat : 'Nova Ameaça',
        newThreatByType : 'Nova ameaça por tipo',
        newThreatByContext : 'Nova ameaça por contexto',
        properties: {
            description: 'Descrição',
            mitigation: 'Mitigações',
            modelType : 'Tipo de modelo',
            number: 'Número',
            priority: 'Prioridade',
            score: 'Pontuação',
            status: 'Estado',
            title: 'Título',
            type: 'Tipo'
        },
        status: {
            notApplicable : 'N/A',
            open: 'Abrir',
            mitigated: 'Mitigado'
        },
        priority: {
            low: 'baixo',
            medium: 'Médio',
            high: 'Alto'
        }
    },
    report: {
        options: {
            showOutOfScope : 'Mostrar elementos fora do escopo',
            showMitigatedThreats : 'Mostrar ameaças atenuadas',
            showModelDiagrams : 'Mostrar diagramas de modelos',
            showBranding : 'Mostre a marca do Dragão de Ameaça'
        },
        title: 'Relatório do modelo de ameaças para',
            dateGenerated : 'Data Gerada',
            executiveSummary : 'Resumo Executivo',
            notProvided : 'Não fornecido',
            summary: 'Resumo',
            threatStats : {
            total: 'Ameaças totais',
            mitigated: 'Total Mitigado',
            notMitigated : 'Não atenuado',
            openHigh : 'Abrir / Alta Prioridade',
            openMedium : 'Abrir / Prioridade Média',
            openLow : 'Abrir / Baixa Prioridade',
            openUnknown : 'Prioridade Aberta / Desconhecida'
        }
    },
    upgrade: {
        modal: {
            header: 'Atualização do Threatmodel',
            welcome: 'Bem-vindo à versão 2 do OWASP Threat Dragon!',
            p1: 'A versão 2 usa uma biblioteca de desenho diferente, que mudará a forma como partes de seus modelos de ameaças são salvas. Embora a maioria dos diagramas tenha a mesma aparência das versões anteriores do Threat Dragon, há casos em que eles podem precisar ser ligeiramente ajustados.',
            p2: 'Após fechar este modal, você verá como cada diagrama neste modelo é renderizado no formato da versão 2. Por favor, anote quaisquer diagramas que você possa precisar ajustar. Esta é uma atualização única e você não deverá ver esta mensagem novamente depois de salvar este modelo.'
        },
        instuctions: 'Ótimo! Vamos levá -lo ao seu modelo.',
        continue: 'Continuar para o Modelo de Ameaça'
    }
};

export default pt;<|MERGE_RESOLUTION|>--- conflicted
+++ resolved
@@ -37,20 +37,12 @@
     },
     desktop: {
         file: {
-<<<<<<< HEAD
             heading: 'File',
             close: 'Close Model',
             new: 'New Model',
             open: 'Open Model',
             save: 'Save Model',
             saveAs: 'Save Model As'
-=======
-            heading: 'Arquivo',
-            close: 'Fechar Modelo',
-            open: 'Modelo Aberto',
-            save: 'Salvar modelo',
-            saveAs : 'Salvar modelo como'
->>>>>>> 0d2efd26
         },
         help: {
             heading: 'Ajuda',
