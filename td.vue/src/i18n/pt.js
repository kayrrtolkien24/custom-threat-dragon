const pt = {
    auth: {
        sessionExpired: 'Your session has expired. Please log in again to continue.'
    },
    nav: {
        v2Warning: 'Essa é a versão 2.0 do OWASP Threat Dragon que, ainda, está em desenvolvimento. Por gentileza, não utilize essa versão para editar modelos já existentes, uma vez que essa versão poderá quebrá-los!',
        loggedInAs: 'Logado como'
    },
    home: {
        title: 'OWASP Threat Dragon',
        imgAlt: 'Logo do Threat Dragon',
        description: 'Threat Dragon é uma ferramenta gratuita e open-souce de modelagem de ameaças da OWASP e que pode ser utilizada via desktop para Windows, MacOS e Linux ou como uma aplicação web. A aplicação de desktop é excelente se você quiser experimentá-la sem conceder acesso aos seus repositórios do GitHub. No entanto, se você escolher a versão web, poderá liberar o incrível poder do GitHub em seus modelos de ameaça (threat model)! Obviamente, para fazer isso, será necessário realizar o login no GitHub e permitir o acesso ao repositório de interesse!',
        loginWith: 'Login com'
    },
    providers: {
        github: {
            displayName: 'GitHub'
        },
        local: {
            displayName: 'Sessão Local'
        }
    },
    dashboard: {
        welcome: {
            title: 'Desejamos boas-vindas! Ficamos felizes em te ter por aqui!',
            description: 'Com OWASP Threat Dragon, você terá os mecanismos para tornar os designs de seus aplicativos mais seguros! Você pode abrir um modelo de ameaça (threat model) existente ou criar um modelo do zero! Basta escolher uma das opções abaixo!'
        },
        actions: {
            openExisting: 'Abrir um modelo de ameaça (threat model) existente',
            createNew: 'Criar um novo modelo de ameaça (threat model) do zero',
            download: 'Baixar e explorar um exemplo de modelo de ameaça (threat model)',
            import: 'Import a threat model via JSON'
        }
    },
    demo: {
        select: 'Select a demo threat model from the list below'
    },
    desktop: {
        file: {
            heading: 'File',
            close: 'Close Model',
            new: 'New Model',
            open: 'Open Model',
            save: 'Save Model',
            saveAs: 'Save Model As'
        },
        help: {
            heading: 'Help',
            docs: 'Documentation',
            visit: 'Visit us at OWASP',
            sheets: 'OWASP Cheat Sheets',
            github: 'Visit us on GitHub',
            submit: 'Submit an Issue',
            check: 'Check for updates ...'
        }
    },
    repository: {
        select: 'Selecionar',
        from: 'repositório da lista abaixo',
        noneFound: 'No repositories found. To get started, create a new repository on'
    },
    branch: {
        select: 'Selecionar uma branch',
        from: 'da lista abaixo ou',
        chooseRepo: 'escolher outro repositório'
    },
    threatmodelSelect: {
        select: 'Selecion a Threat Model from',
        from: 'da lista abaixo, ou escolher outra',
        branch: 'branch',
        or: 'ou',
        repo: 'repositório',
        newThreatModel: 'Create a New Threat Model'
    },
    threatmodel: {
<<<<<<< HEAD
        contibutors: 'Contribuintes',
        contributorsPlaceholder : 'Adicionar um novo colaborador',
        description : 'Descrição do sistema de alto nível',
        dragAndDrop : 'Arraste e solte ou',
        editing: 'Editar',
        jsonPaste : 'Solte um arquivo JSON de modelo de ameaça ou cole seu conteúdo aqui:',
=======
        contributors: 'Contribuidores',
        contributorsPlaceholder: 'Adicionar um novo contribuidor',
        description: 'Descrição de alto nível do sistema (high level system)',
        dragAndDrop: 'Drag and drop or ',
        editing: 'Edição',
        jsonPaste: 'Drop a threat model JSON file or paste its content here:',
>>>>>>> 5f2b85d0
        owner: 'Proprietário',
        reviewer: 'Revisor',
        title: 'Título',
        diagram: {
            diagrams: 'Diagramas',
            addNewDiagram: 'Adicionar um novo diagrama...',
            generic: {
                diagramTitle: 'New generic diagram',
                diagramDescription: 'New generic diagram description',
                select: 'Generic'
            },
            stride: {
                diagramTitle: 'New STRIDE diagram',
                diagramDescription: 'New STRIDE diagram description',
                select: 'STRIDE'
            },
            linddun: {
                diagramTitle: 'New LINDDUN diagram',
                diagramDescription: 'New LINDDUN diagram description',
                select: 'LINDDUN'
            },
            cia: {
                diagramTitle: 'New CIA diagram',
                diagramDescription: 'New CIA diagram description',
                select: 'CIA'
            }
        },
        threats: 'Threats',
        errors: {
            dropSingleFileOnly: 'Drag and drop requires a single file.',
            invalidJson: 'Invalid JSON. Please check your model and try again.',
            onlyJsonAllowed: 'Only files that end with .json are supported.',
            open: 'Error opening this Threat Model. Check the developer console for more information',
            save: 'Error saving the Threat Model. Check the developer console for more information'
        },
        opened: 'Threat model successfully opened',
        saved: 'Threat model successfully saved',
        properties: {
            title: 'Propriedades',
            emptyState: 'Selecione um elemento do diagrama para modificar suas propriedades',
            name: 'Nome',
            text: 'Texto',
            description: 'Descrição',
            outOfScope: 'Fora do Escopo',
            reasonOutOfScope: 'Razão por estar fora de escopo',
            privilegeLevel: 'Nível de Privilégio',
            isALog: 'É um Log',
            storesCredentials: 'Armazenamento de Credenciais',
            isEncrypted: 'Criptografado',
            isSigned: 'Assinado',
            providesAuthentication: 'Fornecimento de Autenticação',
            protocol: 'Protocolo',
            publicNetwork: 'Rede Pública'
        },
        buttons: {
            delete: 'Delete selected',
            redo: 'Redo edit',
            shortcuts: 'Keyboard shortcuts',
            toggleGrid: 'Toggle grid',
            undo: 'Undo edit',
            zoomIn: 'Zoom in',
            zoomOut: 'Zoom out'
        },
        shortcuts: {
            title: 'Atalhos',
            copy: {
                shortcut: '(ctrl/cmd) + c',
                action: 'Copiar'
            },
            paste: {
                shortcut: '(ctrl/cmd) + v',
                action: 'Colar'
            },
            undo: {
                shortcut: '(ctrl/cmd) + z',
                action: 'Desfazer'
            },
            redo: {
                shortcut: '(ctrl/cmd) + y',
                action: 'Refazer'
            },
            delete: {
                shortcut: 'del',
                action: 'Deletar'
            },
            pan: {
                shortcut: 'shift + botão esquerdo do mouse (segurar e arrastar)',
                action: 'Movimentar-se por toda a imagem do diagrama'
            },
            multiSelect: {
                shortcut: 'clique no botão esquerdo mouse no espaço vazio e arrastar',
                action: 'Seleção múltipla'
            },
            zoom: {
                shortcut: '(ctrl/cmd) + rolagem do mouse',
                action: 'Zoom'
            }
        },
        stencil: {
            boundaries: 'Limites',
            components: 'Components',
            entities: 'Entidades',
            metadata: 'Metadados',
            search: 'Pesquisar',
            notFound: 'Ainda não temos isso! :( Mas, gostaria de abrir uma issue? :)'
        },
        shapes: {
            actor: 'Ator',
            flow: 'Fluxo de Dados',
            flowStencil: 'Fluxo de Dados',
            process: 'Processo',
            store: 'Armazenamento',
            text: 'Texto facultativo',
            trustBoundary: 'Limite de Confiança'
        }
    },
    forms: {
        apply: 'Apply',
        cancel: 'Cancelar',
        close: 'Fechar',
        closeModel: 'Close Model',
        delete: 'Deletar',
        discardTitle: 'Discard Changes?',
        discardMessage: 'Are you sure you want to discard your changes?',
        edit: 'Editar',
        import: 'Import',
        ok: 'OK',
        open: 'Open',
        openModel: 'Open Model',
        print: 'Print',
        reload: 'Recarregar',
        remove: 'Remover',
        report: 'Reporte',
        save: 'Salvar',
        saveAs: 'Save As',
        saveModel: 'Save Model',
        saveModelAs: 'Save Model As',
        savePdf: 'Save PDF',
        search: 'Search'
    },
    threats: {
        model: {
            cia: {
                header: '--- CIA ---',
                confidentiality: 'Confidentiality',
                integrity: 'Integrity',
                availability: 'Availability'
            },
            linddun: {
                header: '--- LINDDUN ---',
                linkability: 'Linkability',
                identifiability: 'Identifiability',
                nonRepudiation: 'Non-repudiation',
                detectability: 'Detectability',
                disclosureOfInformation: 'Disclosure of information',
                unawareness: 'Unawareness',
                nonCompliance: 'Non-compliance'
            },
            stride: {
                header: '--- STRIDE ---',
                spoofing: 'Spoofing',
                tampering: 'Tampering',
                repudiation: 'Repudiation',
                informationDisclosure: 'Information disclosure',
                denialOfService: 'Denial of service',
                elevationOfPrivilege: 'Elevation of privilege'
            }
        },
        generic: {
<<<<<<< HEAD
            dafault: 'Nova ameaça genérica',
            cia : 'Nova ameaça da CIA',
            linddun : 'Nova ameaça LINDDUN',
            stride: 'Nova ameaça STRIDE'
=======
            default: 'New generic threat',
            cia: 'New CIA threat',
            linddun: 'New LINDDUN threat',
            stride: 'New STRIDE threat'
>>>>>>> 5f2b85d0
        },
        edit: 'Edit Threat',
        confirmDeleteTitle: 'Confirm Delete',
        confirmDeleteMessage: 'Are you sure you really want to delete this threat?',
        description: 'Provide a description for this threat',
        emptyThreat: 'Select an element on the graph to add a threat',
        mitigation: 'Provide mitigation or prevention for this threat',
        newThreat: 'New Threat',
        newThreatByType: 'New Threat by Type',
        newThreatByContext: 'New Threat by Context',
        properties: {
            description: 'Description',
            mitigation: 'Mitigations',
            modelType: 'Model Type',
            number: 'Number',
            priority: 'Priority',
            score: 'Score',
            status: 'Status',
            title: 'Title',
            type: 'Type'
        },
        status: {
            notApplicable: 'N/A',
            open: 'Open',
            mitigated: 'Mitigated'
        },
        priority: {
            low: 'Low',
            medium: 'Medium',
            high: 'High'
        }
    },
    report: {
        options: {
            showOutOfScope: 'Show out of scope elements',
            showMitigatedThreats: 'Show mitigated threats',
            showModelDiagrams: 'Show model diagrams',
            showBranding: 'Show Threat Dragon Branding'
        },
<<<<<<< HEAD
        title: 'Relatório do modelo de ameaças para',
        dateGenerated : 'Data Gerada',
        executiveSummary : 'Resumo Executivo',
        notProvided : 'Não fornecido',
        summary: 'Resumo',
        threatStats : {
            total: 'Ameaças totais',
            mitigated: 'Total Mitigado',
            notMitigated : 'Não atenuado',
            openHigh : 'Abrir / Alta Prioridade',
            openMedium : 'Abrir / Prioridade Média',
            openLow : 'Abrir / Baixa Prioridade',
            openUnknown : 'Prioridade Aberta / Desconhecida'
=======
        title: 'Threat model report for',
        dateGenerated: 'Date Generated',
        executiveSummary: 'Executive Summary',
        notProvided: 'Not provided',
        summary: 'Summary',
        threatStats: {
            total: 'Total Threats',
            mitigated: 'Total Mitigated',
            notMitigated: 'Not Mitigated',
            openHigh: 'Open / High Priority',
            openMedium: 'Open / Medium Priority',
            openLow: 'Open / Low Priority',
            openUnknown: 'Open / Unknown Priority'
>>>>>>> 5f2b85d0
        }
    },
    upgrade: {
        modal: {
            header: 'Threatmodel Update',
            welcome: 'Welcome to version 2 of OWASP Threat Dragon!',
            p1: 'Version 2 uses a different drawing library, which will change the way parts of your threat models are saved. While most diagrams will look the same as they did in previous versions of Threat Dragon, there are cases where they may need to be adjusted slightly.',
            p2: 'After closing this modal, you will see how each diagram in this model renders in the version 2 format. Please make note of any diagrams you may need to adjust. This is a one-time upgrade, and you should not see this message again after saving this model.'
        },
        instructions: 'Great! Let\'s get you to your model.',
        continue: 'Continue to Threat Model'
    }
};

export default pt;<|MERGE_RESOLUTION|>--- conflicted
+++ resolved
@@ -73,21 +73,12 @@
         newThreatModel: 'Create a New Threat Model'
     },
     threatmodel: {
-<<<<<<< HEAD
-        contibutors: 'Contribuintes',
-        contributorsPlaceholder : 'Adicionar um novo colaborador',
-        description : 'Descrição do sistema de alto nível',
-        dragAndDrop : 'Arraste e solte ou',
-        editing: 'Editar',
-        jsonPaste : 'Solte um arquivo JSON de modelo de ameaça ou cole seu conteúdo aqui:',
-=======
         contributors: 'Contribuidores',
         contributorsPlaceholder: 'Adicionar um novo contribuidor',
         description: 'Descrição de alto nível do sistema (high level system)',
         dragAndDrop: 'Drag and drop or ',
         editing: 'Edição',
         jsonPaste: 'Drop a threat model JSON file or paste its content here:',
->>>>>>> 5f2b85d0
         owner: 'Proprietário',
         reviewer: 'Revisor',
         title: 'Título',
@@ -257,17 +248,10 @@
             }
         },
         generic: {
-<<<<<<< HEAD
             dafault: 'Nova ameaça genérica',
             cia : 'Nova ameaça da CIA',
             linddun : 'Nova ameaça LINDDUN',
             stride: 'Nova ameaça STRIDE'
-=======
-            default: 'New generic threat',
-            cia: 'New CIA threat',
-            linddun: 'New LINDDUN threat',
-            stride: 'New STRIDE threat'
->>>>>>> 5f2b85d0
         },
         edit: 'Edit Threat',
         confirmDeleteTitle: 'Confirm Delete',
@@ -307,7 +291,6 @@
             showModelDiagrams: 'Show model diagrams',
             showBranding: 'Show Threat Dragon Branding'
         },
-<<<<<<< HEAD
         title: 'Relatório do modelo de ameaças para',
         dateGenerated : 'Data Gerada',
         executiveSummary : 'Resumo Executivo',
@@ -321,21 +304,6 @@
             openMedium : 'Abrir / Prioridade Média',
             openLow : 'Abrir / Baixa Prioridade',
             openUnknown : 'Prioridade Aberta / Desconhecida'
-=======
-        title: 'Threat model report for',
-        dateGenerated: 'Date Generated',
-        executiveSummary: 'Executive Summary',
-        notProvided: 'Not provided',
-        summary: 'Summary',
-        threatStats: {
-            total: 'Total Threats',
-            mitigated: 'Total Mitigated',
-            notMitigated: 'Not Mitigated',
-            openHigh: 'Open / High Priority',
-            openMedium: 'Open / Medium Priority',
-            openLow: 'Open / Low Priority',
-            openUnknown: 'Open / Unknown Priority'
->>>>>>> 5f2b85d0
         }
     },
     upgrade: {
