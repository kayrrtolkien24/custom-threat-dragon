const ell = {
    auth: {
        sessionExpired: 'Η συνεδρία σας έχει λήξει.  Παρακαλούμε συνδεθείτε εκ νέου για να συνεχίσετε.'
    },
    nav: {
        v2Warning: 'Η έκδοση 2.0 των μοντέλων απειλών δεν είναι συμβατή με την έκδοση 1.x των μοντέλων του Threat Dragon. Τα εισαχθέντα μοντέλα της έκδοσης 1.x models θα αναβαθμιστούν στο σχήμα της έκδοσης 2.0',
        loggedInAs: 'Σύνδεση ως',
        logOut: 'Αποσύνδεση'
    },
    home: {
        title: 'OWASP Threat Dragon',
        imgAlt: 'Λογότυπο Threat Dragon',
        description: 'Το Threat Dragon είναι ένα δωρεάν, ανοιχτού κώδικα εργαλείο μοντελοποίησης απειλών (threat modeling) του Οργανισμού OWASP. Μπορεί να χρησιμοποιηθεί ως μια αυτόνομη desktop εφαρμογή για Windows, MacOS και Linux ή ως μια web εφαρμογή. Η desktop εφαρμογή είναι ιδανική αν θέλετε να δοκιμάσετε την εφαρμογή χωρίς να της δώσετε πρόσβαση στα github αποθετήρια σας, αλλά αν επιλέξετε την online έκδοση τότε θα "εξαπολύσετε" την φοβερή δύναμη του GitHub στα μοντέλα απειλών σας! Προφανώς, για να το κάνετε αυτό θα πρέπει πρώτα να συνδεθείτε.'
    },
    providers: {
        desktop: {
            displayName: 'Threat Dragon',
            loginWith: 'Έναρξη'
        },
        github: {
            displayName: 'GitHub',
            loginWith: 'Είσοδος με'
        },
        gitlab: {
            displayName: 'GitLab',
            loginWith: 'Είσοδος με'
        },
        bitbucket: {
            displayName: 'Bitbucket',
            loginWith: 'Είσοδος με'
        },
        google: {
            displayName: 'Google',
            loginWith: 'Είσοδος με'
        },
        local: {
            displayName: 'Τοπική Συνεδρία',
            loginWith: 'Είσοδος με'
        }
    },
    dashboard: {
        welcome: {
            title: 'Καλώς ήρθατε!',
            description: 'Είστε έτοιμοι να ξεκινήσετε να κάνετε τα σχέδια των εφαρμογών σας πιο ασφαλή. Μπορείτε να ανοίξετε ένα υφιστάμενο μοντέλο απειλών ή να δημιουργήσετε ένα καινούργιο επιλέγοντας μία από τις παρακάτω επιλογές. '
        },
        actions: {
            openExisting: 'Άνοιγμα ενός υφιστάμενου μοντέλου απειλών',
            createNew: 'Δημιουργήστε ένα νέο, κενό μοντέλο απειλών',
            readDemo: 'Εξερευνήστε ένα δείγμα μοντέλου απειλών',
            importExisting: 'Εισάγετε ένα μοντέλο απειλών σε μορφή JSON'
        }
    },
    demo: {
        select: 'Επιλέξτε ένα δείγμα μοντέλου απειλών από την παρακάτω λίστα'
    },
    desktop: {
        file: {
            heading: 'Αρχείο',
            clearRecentDocs: 'Καθαρισμός ιστορικού',
            close: 'Κλείσιμο Μοντέλου',
            closeWindow: 'Κλείσιμο Παραθύρου',
            new: 'Νέο Μοντέλο',
            open: 'Άνοιγμα Μοντέλου',
            recentDocs: 'Άνοιγμα πρόσφατου αρχείου',
            save: 'Αποθήκευση Μοντέλου',
            saveAs: 'Αποθήκευση Μοντέλου ως'
        },
        help: {
            heading: 'Βοήθεια',
            docs: 'Τεκμηρίωση',
            visit: 'Επισκεφθείτε μας στον OWASP',
            sheets: 'OWASP Cheat Sheets',
            github: 'Επισκεφθείτε μας στο GitHub',
            submit: 'Υποβάλετε ένα πρόβλημα',
            check: 'Έλεγχος για ενημερώσεις ...',
            about: {
                about: 'Σχετικά',
                version: 'Έκδοση'
            }
        }
    },
    repository: {
        select: 'Επιλέξτε ένα',
        from: 'αποθετήριο (repository) από την παρακάτω λίστα',
        noneFound: 'Δε βρέθηκαν αποθετήρια. Για να ξεκινήσετε, δημιουργήστε ένα νέο αποθετήριο τώρα στο'
    },
    branch: {
        select: 'Επιλέξτε ένα παρακλάδι (branch) από',
        from: 'από την παρακάτω λίστα ή',
        chooseRepo: 'επιλέξτε ένα άλλο αποθετήριο',
        or: 'ή',
        addNew: 'να προσθέσετε έναν νέο κλάδο',
        protectedBranch: 'Προστατευμένος κλάδος',
        nameRequired: 'Το όνομα του κλάδου είναι υποχρεωτικό',
        nameExists: 'Το όνομα του κλάδου υπάρχει ήδη σε αυτό το αποθετήριο',
        refBranch: 'Κλάδος αναφοράς (Ref Branch)',
        add: 'Προσθήκη υποκαταστήματος',
        cancel: 'Ακύρωση',
        name: 'Όνομα υποκαταστήματος',
    },
    folder: {
        select: 'Επιλέξτε ένα',
        from: 'φάκελο από την παρακάτω λίστα',
        noneFound: 'Αυτός ο φάκελος είναι κενός, μπορείτε να δημιουργήσετε ένα νέο μοντέλο απειλών εδώ.'
    },
    threatmodelSelect: {
        select: 'Επιλέξτε ένα μοντέλο απειλών από',
        from: 'από την παρακάτω λίστα, ή επιλέξτε ένα άλλο',
        branch: 'παρακλάδι (branch)',
        or: 'ή',
        repo: 'αποθετήριο',
        newThreatModel: 'Δημιουργήστε ένα νέο μοντέλο απειλών'
    },
    threatmodel: {
        contributors: 'Συνεισφέροντες',
        contributorsPlaceholder: 'Προσθήκη ενός νέου συνεισφέροντος',
        description: 'Περιγραφή Συστήματος Υψηλού Επιπέδου',
        dragAndDrop: 'Μεταφορά & απόθεση ή ',
        editing: 'Υπό επεξεργασία',
        jsonPaste: 'Κάντε επικόλληση (Paste) του JSON από το μοντέλο απειλών σας εδώ',
        owner: 'Ιδιοκτήτης',
        reviewer: 'Αξιολογητής',
        title: 'Τίτλος',
        diagram: {
            diagrams: 'Διαγράμματα',
            addNewDiagram: 'Προσθέστε ένα νέο διάγραμμα...',
            generic: {
                defaultTitle: 'Νέο γενικό διάγραμμα',
                defaultDescription: 'Περιγραφή νέου γενικού διαγράμματος',
                select: 'Γενικό'
            },
            stride: {
                defaultTitle: 'Νέο διάγραμμα STRIDE',
                defaultDescription: 'Περιγραφή νέου διαγράμματος STRIDE',
                select: 'STRIDE'
            },
            linddun: {
                defaultTitle: 'Νέο διάγραμμα LINDDUN',
                defaultDescription: 'Περιγραφή νέου διαγράμματος LINDDUN',
                select: 'LINDDUN'
            },
            plot4ai: {
                defaultTitle: 'Νέο διάγραμμα PLOT4ai',
                defaultDescription: 'Περιγραφή νέου διαγράμματος PLOT4ai',
                select: 'PLOT4ai'
            },
            die: {
                defaultTitle: 'Νέο διάγραμμα DIE',
                defaultDescription: 'Περιγραφή νέου διαγράμματος DIE',
                select: 'DIE'
            },
            cia: {
                defaultTitle: 'Νέο διάγραμμα CIA',
                defaultDescription: 'Περιγραφή νέου διαγράμματος CIA',
                select: 'CIA'
            }
        },
        threats: 'Απειλές',
        errors: {
            dropSingleFileOnly: 'Το Drag and drop απαιτεί ένα μοναδικό αρχείο.',
            invalidJson: 'Μη έγκυρο JSON.  Παρακαλούμε ελέγξτε το μοντέλο και προσπαθήστε ξανά.',
            onlyJsonAllowed: 'Υποστηρίζονται μόνο αρχεία με κατάληξη .json.',
            open: 'Σφάλμα κατά το άνοιγμα αυτού του μοντέλου απειλών. Ελέγξτε την κονσόλα του προγραμματιστή για περισσότερες πληροφορίες',
            save: 'Σφάλμα κατά την αποθήκευση του μοντέλου απειλών. Παρακαλούμε ελέγξτε την κονσόλα για περαιτέρω πληροφορίες'
        },
        opened: 'Το μοντέλο απειλών άνοιξε επιτυχώς',
        saved: 'Το μοντέλο απειλών αποθηκεύτηκε επιτυχώς',
        properties: {
            title: 'Ιδιότητες',
            emptyState: 'Επιλέξτε ένα στοιχείο στο διάγραμμα για να το επεξεργαστείτε',
            name: 'Όνομα',
            text: 'Κείμενο',
            description: 'Περιγραφή',
            outOfScope: 'Εκτός πεδίου εφαρμογής',
            bidirection: 'Αμφίδρομο',
            reasonOutOfScope: 'Λόγος εκτός πεδίου εφαρμογής',
            handlesCardPayment: 'Πληρωμή κάρτας',
            handlesGoodsOrServices: 'Αγαθά ή υπηρεσίες',
            isALog: 'Είναι αρχείο καταγραφής',
            isEncrypted: 'Κρυπτογραφημένο',
            isSigned: 'Υπογεγραμμένο',
            isWebApplication: 'Web Εφαρμογή',
            privilegeLevel: 'Επίπεδο δικαιώματος',
            providesAuthentication: 'Παρέχει αυθεντικοποίηση',
            protocol: 'Πρωτόκολλο',
            publicNetwork: 'Δημόσιο Δίκτυο',
            storesCredentials: 'Αποθηκεύει στοιχεία πρόσβασης',
            storesInventory: 'Stores Inventory'
        },
        buttons: {
            delete: 'Διαγραφή επιλεγμένων',
            redo: 'Επανάληψη',
            shortcuts: 'Συντομεύσεις Πληκτρολογίου',
            toggleGrid: 'Εναλλαγή Πλέγματος',
            undo: 'Αναίρεση',
            zoomIn: 'Μεγένθυνση',
            zoomOut: 'Σμίκρυνση'
        },
        shortcuts: {
            title: 'Συντομεύσεις',
            copy: {
                shortcut: '(ctrl/cmd) + c',
                action: 'Αντιγραφή'
            },
            paste: {
                shortcut: '(ctrl/cmd) + v',
                action: 'Επικόλληση'
            },
            undo: {
                shortcut: '(ctrl/cmd) + z',
                action: 'Αναίρεση'
            },
            redo: {
                shortcut: '(ctrl/cmd) + y',
                action: 'Επανάληψη'
            },
            delete: {
                shortcut: 'del',
                action: 'Διαγραφή'
            },
            pan: {
                shortcut: 'shift + αριστερό κλικ (κράτημα/σύρσιμο)',
                action: 'οριζόντια/κάθετη μετακίνηση'
            },
            multiSelect: {
                shortcut: 'κάντε αριστερό κλικ σε ένα άδειο σημείο και σύρετε',
                action: 'Πολλαπλή Επιλογή'
            },
            zoom: {
                shortcut: '(ctrl/cmd) + τροχός κύλισης',
                action: 'Εστίαση'
            },
            save: {
                shortcut: '(ctrl/cmd) + s',
                action: 'Αποθήκευση'
            }
        },
        stencil: {
            boundaries: 'Όρια',
            components: 'Συστατικά',
            entities: 'Οντότητες',
            metadata: 'Μεταδεδομένα',
            search: 'Αναζήτηση',
            notFound: 'Δεν το έχουμε ακόμα αυτό, θέλετε να ανοίξετε ένα issue; :)'
        },
        shapes: {
            actor: 'Παράγοντας',
            flow: 'Ροή Δεδομένων',
            flowStencil: 'Ροή Δεδομένων',
            process: 'Διαδικασία',
            store: 'Αποθετήριο Δεδομένων',
            text: 'Κείμενο',
            trustBoundary: 'Όριο Εμπιστοσύνης'
        }
    },
    forms: {
        apply: 'Εφαρμογή',
        cancel: 'Ακύρωση',
        close: 'Κλείσιμο',
        closeModel: 'Κλείσιμο Μοντέλου',
        delete: 'Διαγραφή',
        discardTitle: 'Απόρριψη αλλαγών;',
        discardMessage: 'Είστε σίγουροι ότι θέλετε να απορρίψετε τις αλλαγές;',
        duplicate: 'Διπλασιάζω',
        edit: 'Επεξεργασία',
<<<<<<< HEAD
        export: 'Εξάγω',
        exportAs: 'Export Model As',
=======
        export: 'Εξαγωγή',
        exportAs: 'Εξαγωγή Μοντέλου Ως',
>>>>>>> 8d95cceb
        exportHtml: 'Αναφορά HTML',
        exportPdf: 'Αναφορά PDF',
        exportTd: 'Πρωτότυπο (Threat Dragon)',
        exportOtm: 'Open Threat Model (OTM)',
        import: 'Εισαγωγή',
        ok: 'OK',
        open: 'Άνοιγμα',
        openModel: 'Άνοιγμα Μοντέλου',
        print: 'ΕΚτύπωση',
        reload: 'Φόρτωση εκ νέου',
        remove: 'Αφαίρεση',
        report: 'Αναφορά',
        save: 'Αποθήκευση',
        saveAs: 'Αποθήκευση ως',
        saveModel: 'Αποθήκευση Μοντέλου',
        saveModelAs: 'Αποθήκευση Μοντέλου ως',
        search: 'Αναζήτηση',
        next: 'Επόμενο',
        previous: 'προηγούμενος'
    },
    threats: {
        model: {
            cia: {
                header: '--- CIA ---',
                confidentiality: 'Εμπιστευτικότητα',
                integrity: 'Ακεραιότητα',
                availability: 'Διαθεσιμότητα'
            },
            die: {
                header: '--- DIE ---',
                distributed: 'Κατανεμημένο (Distributed)',
                immutable: 'Αμετάβλητο (Immutable)',
                ephemeral: 'Εφήμερο (Ephemeral)'
            },
            linddun: {
                header: '--- LINDDUN ---',
                linkability: 'Συνδεσιμότητα',
                identifiability: 'Αναγνωρισιμότητα',
                nonRepudiation: 'Μη αποποίηση',
                detectability: 'Ανιχνευσιμότητα',
                disclosureOfInformation: 'Αποκάλυψη Πληροφοριών (Information Disclosure)',
                unawareness: 'Έλλειψη επίγνωσης (Unawareness)',
                nonCompliance: 'Μη συμμόρφωση (Non-compliance)'
            },
            plot4ai: {
                header: '--- PLOT4ai ---',
                techniqueProcesses: 'Τεχνική & Διαδικασίες (Technique & Processes)',
                accessibility: 'Προσβασιμότητα (Accessibility)',
                identifiabilityLinkability: 'Αναγνωρισιμότητα & Συνδεσιμότητα (Identifiability & Linkability)',
                security: 'Ασφάλεια (Security)',
                safety: 'Ασφάλεια (Safety)',
                unawareness: 'Έλλειψη επίγνωσης (Unawareness)',
                ethicsHumanRights: 'Ηθική και Ανθρώπινα Δικαιώματα (Ethics & Human Rights)',
                nonCompliance: 'Μη συμμόρφωση (Non-compliance)'
            },
            stride: {
                header: '--- STRIDE ---',
                spoofing: 'Παραπλάνηση (Spoofing)',
                tampering: 'Παραποίηση (Tampering)',
                repudiation: 'Αποποίηση (Repudiation)',
                informationDisclosure: 'Αποκάλυψη Πληροφοριών (Information Disclosure)',
                denialOfService: 'Άρνηση εκτέλεσης υπηρεσίας (Denial of service)',
                elevationOfPrivilege: 'Αναβάθμιση προνομίων (Elevation of Priviledge)'
            }
        },
        generic: {
            default: 'Νέα γενική απειλή',
            cia: 'Νέα απειλή CIA',
            die: 'Νέα απειλή DIE',
            linddun: 'Νέα απειλή LINDDUN',
            plot4ai: 'Νέα απειλή PLOT4ai',
            stride: 'Νέα απειλή STRIDE'
        },
        edit: 'Επεξεργασία Απειλής',
        confirmDeleteTitle: 'Επιβεβαίωση Διαγραφής',
        confirmDeleteMessage: 'Είστε σίγουροι ότι θέλετε να διαγράψετε αυτή την απειλή;',
        description: 'Παρέχετε μια περιγραφή για αυτή την απειλή',
        emptyThreat: 'Επιλέξτε ένα στοιχείο στο γράφημα για να προσθέσετε την απειλή',
        mitigation: 'Παρέχετε μετριασμό ή πρόληψη για αυτή την απειλή',
        newThreat: 'Νέα Απειλή',
        newThreatByType: 'Νέα απειλή βάσει τύπου',
        newThreatByContext: 'Νέα απειλή βάσει του γενικότερου πλαισίου (Context)',
        properties: {
            description: 'Περιγραφή',
            mitigation: 'Μέτρα Περιορισμού Κινδύνου (mitigations)',
            modelType: 'Τύπος Μοντέλου',
            number: 'Αριθμός',
            priority: 'Προτεραιότητα',
            score: 'Σκορ',
            status: 'Κατάσταση',
            title: 'Τίτλος',
            type: 'Τύπος'
        },
        status: {
            notApplicable: 'Δεν έχει εφαρμογή',
            open: 'Ανοιχτή',
            mitigated: 'Καλύφθηκε'
        },
        priority: {
            tbd: 'TBD',
            low: 'Χαμηλή',
            medium: 'Μεσαία',
            high: 'Υψηλή',
            critical: 'Κρίσιμη'
        }
    },
    report: {
        options: {
            showOutOfScope: 'Εμφάνιση απειλών εκτός πεδίου εφαρμογής',
            showMitigatedThreats: 'Εμφάνιση απειλών που έχουν μετριαστεί',
            showModelDiagrams: 'Εμφάνιση διαγραμμάτων μοντέλων',
            showEmpty: 'Προβολή κενών στοιχείων',
            showProperties: 'Προβολή ιδιοτήτων στοιχείου',
            showBranding: 'Λογότυπο Threat Dragon'
        },
        title: 'Αναφορά μοντέλου απειλών για',
        dateGenerated: 'Ημερομηνία δημιουργίας',
        executiveSummary: 'Επιτελική Σύνοψη',
        notProvided: 'Δεν παρασχέθη',
        summary: 'Σύνοψη',
        threatStats: {
            total: 'Σύνολο απειλών',
            mitigated: 'Σύνολο μετριασμένων',
            notMitigated: 'Μη μετριασμένες',
            openCritical: 'Ανοιχτές / Κρίσιμη Προτεραιότητα',
            openHigh: 'Ανοιχτές / Υψηλής Προτεραιότητας',
            openMedium: 'Ανοιχτές / Μέτριας Προτεραιότητας',
            openLow: 'Ανοιχτές / Χαμηλής Προτεραιότητας',
            openTbd: 'Ανοιχτές / TBD Προτεραιότητα',
            openUnknown: 'Ανοιχτές / Άγνωστης Προτεραιότητας'
        }
    },
    upgrade: {
        modal: {
            header: 'Ενημέρωση Μοντέλου Απειλών',
            welcome: 'Καλώς ήρθατε στην 2η έκδοση του OWASP Threat Dragon!',
            p1: 'Η 2η έκδοση χρησιμοποιεί μια διαφορετική βιβλιοθήκη σχεδίασης, η οποία θα αλλάξει τον τρόπο με τον οποίο μέρη των μοντέλων απειλών αποθηκεύονται. Ενώ τα περισσότερα διαγράμματα θα δείχνουν το ίδιο όπως στις προηγούμενες εκδόσεις του Threat Dragon, υπάρχουν περιπτώσεις κατά τις οποίες ενδέχεται να απαιτηθούν κάποιες τροποποιήσεις.',
            p2: 'Μετά το κλείσιμο του μοντέλου, θα δείτε πως κάθε διάγραμμα στο μοντέλο απεικονίζεται στη μορφή της 2ης έκδοση. Παρακαλούμε όπως σημειώσετε τα διαγράμματα που τυχόν απαιτήσουν τροποποιήσεις. Αυτή είναι μία "εφάπαξ" αναβάθμιση, και δε θα χρειαστεί να δείτε ξανά αυτό το μήνυμα μετά την αποθήκευση του μοντέλου.'
        },
        instructions: 'Τέλεια! Ας προχωρήσουμε στο μοντέλο σας.',
        continue: 'Συνέχεια στο μοντέλο απειλών'
    }
};

export default ell;<|MERGE_RESOLUTION|>--- conflicted
+++ resolved
@@ -263,13 +263,8 @@
         discardMessage: 'Είστε σίγουροι ότι θέλετε να απορρίψετε τις αλλαγές;',
         duplicate: 'Διπλασιάζω',
         edit: 'Επεξεργασία',
-<<<<<<< HEAD
-        export: 'Εξάγω',
-        exportAs: 'Export Model As',
-=======
         export: 'Εξαγωγή',
         exportAs: 'Εξαγωγή Μοντέλου Ως',
->>>>>>> 8d95cceb
         exportHtml: 'Αναφορά HTML',
         exportPdf: 'Αναφορά PDF',
         exportTd: 'Πρωτότυπο (Threat Dragon)',
