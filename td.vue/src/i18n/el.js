const el = {
    auth: {
        sessionExpired: 'Η συνεδρία σας έχει λήξει.  Παρακαλούμε συνδεθείτε εκ νέου για να συνεχίσετε.'
    },
    nav: {
        v2Warning: 'Αυτή είναι η έκδοση 2.0 του OWASP Threat Dragon και είναι ακόμα υπό ανάπτυξη. Μην την χρησιμοποιείτε για να τροποποιήσετε υπάρχοντα μοντέλα, καθώς αυτή η έκδοση μπορεί να τα χαλάσει!',
        loggedInAs: 'Σύνδεση ως'
    },
    home: {
        title: 'OWASP Threat Dragon',
        imgAlt: 'Threat Dragon Logo',
        description: 'Το Threat Dragon είναι ένα δωρεάν, ανοιχτού κώδικα εργαλείο μοντελοποίησης απειλών (threat modeling) του Οργανισμού OWASP. Μπορεί να χρησιμοποιηθεί ως μια αυτόνομη desktop εφαρμογή για Windows, MacOS και Linux ή ως μια web εφαρμογή. Η desktop εφαρμογή είναι ιδανική αν θέλετε να δοκιμάσετε την εφαρμογή χωρίς να της δώσετε πρόσβαση στα github αποθετήρια σας, αλλά αν επιλέξετε την online έκδοση τότε θα "εξαπολύσετε" την φοβερή δύναμη του GitHub στα μοντέλα απειλών σας! Προφανώς, για να το κάνετε αυτό θα πρέπει πρώτα να συνδεθείτε.',
        loginWith: 'Είσοδος με'
    },
    providers: {
        github: {
            displayName: 'GitHub',
        },
        local: {
            displayName: 'Τοπική Συνεδρία'
        }
    },
    dashboard: {
        welcome: {
            title: 'Καλώς ήρθατε!',
            description: 'Είστε έτοιμοι να ξεκινήσετε να κάνετε τα σχέδια των εφαρμογών σας πιο ασφαλή. Μπορείτε να ανοίξετε ένα υφιστάμενο μοντέλο απειλών ή να δημιουργήσετε ένα καινούργιο επιλέγοντας μία από τις παρακάτω επιλογές. '
        },
        actions: {
            openExisting: 'Άνοιγμα ενός υφιστάμενου μοντέλου απειλών',
            createNew: 'Δημιουργήστε ένα νέο, κενό μοντέλο απειλών',
            demo: 'Εξερευνήστε ένα δείγμα μοντέλου απειλών',
            import: 'Εισάγετε ένα μοντέλο απειλών σε μορφή JSON'
        }
    },
    demo: {
        select: 'Επιλέξτε ένα δείγμα μοντέλου απειλών από την παρακάτω λίστα'
    },
    desktop: {
        file: {
            heading: 'Αρχείο',
            close: 'Κλείσιμο Μοντέλου',
            open: 'Άνοιγμα Μοντέλου',
            save: 'Αποθήκευση Μοντέλου',
            saveAs: 'Αποθήκευση Μοντέλου ως',
        },
        help: {
            heading: 'Βοήθεια',
            docs: 'Τεκμηρίωση',
            visit: 'Επισκεφθείτε μας στον OWASP',
            sheets: 'OWASP Cheat Sheets',
            github: 'Επισκεφθείτε μας στο GitHub',
            submit: 'Υποβάλετε ένα πρόβλημα',
            check: 'Έλεγχος για ενημερώσεις ...'
        }
    },
    repository: {
        select: 'Επιλέξτε ένα',
        from: 'αποθετήριο (repository) από την παρακάτω λίστα',
        noneFound: 'Δε βρέθηκαν αποθετήρια. Για να ξεκινήσετε, δημιουργήστε ένα νέο αποθετήριο τώρα στο'
    },
    branch: {
        select: 'Επιλέξτε ένα παρακλάδι (branch) από',
        from: 'από την παρακάτω λίστα ή',
        chooseRepo: 'επιλέξτε ένα άλλο αποθετήριο'
    },
    threatmodelSelect: {
        select: 'Επιλέξτε ένα μοντέλο απειλών από',
        from: 'από την παρακάτω λίστα, ή επιλέξτε ένα άλλο',
        branch: 'παρακλάδι (branch)',
        or: 'ή',
        repo: 'αποθετήριο',
        newThreatModel: 'Δημιουργήστε ένα νέο μοντέλο απειλών'
    },
    threatmodel: {
        contributors: 'Συνεισφέροντες',
        contributorsPlaceholder: 'Προσθήκη ενός νέου συνεισφέροντος',
        description: 'Περιγραφή Συστήματος Υψηλού Επιπέδου',
        dragAndDrop: 'Drag and drop or ',
        editing: 'Υπό επεξεργασία',
        invalidJson: 'Μη έγκυρο JSON.  Παρακαλούμε ελέγξτε το μοντέλο και προσπαθήστε ξανά.',
        jsonPaste: 'Κάντε επικόλληση (Paste) του JSON από το μοντέλο απειλών σας εδώ',
        owner: 'Ιδιοκτήτης',
        reviewer: 'Αξιολογητής',
        title: 'Τίτλος',
        diagram: {
            diagrams: 'Διαγράμματα',
            addNewDiagram: 'Προσθέστε ένα νέο διάγραμμα...',
            generic: {
                diagramTitle: 'Νέο γενικό διάγραμμα',
                select: `Generic`
            },
            stride: {
                diagramTitle: 'Νέο διάγραμμα STRIDE',
                select: `STRIDE`
            },
            linddun: {
                diagramTitle: 'Νέο διάγραμμα LINDDUN',
                select: `LINDDUN`
            },
            cia: {
                diagramTitle: 'Νέο διάγραμμα CIA',
                select: `CIA`,
            }
        },
        threats: 'Απειλές',
        errors: {
<<<<<<< HEAD
            open: 'Error opening this Threat Model. Check the developer console for more information',
            save: 'Error saving the Threat Model. Check the developer console for more information'
        },
        opened: 'Threat model successfully opened',
        saved: 'Threat model successfully saved',
=======
            save: 'Σφάλμα κατά την αποθήκευση του μοντέλου απειλών. Παρακαλούμε ελέγξτε την κονσόλα για περαιτέρω πληροφορίες'
        },
        saved: 'Το μοντέλο απειλών αποθηκεύτηκε επιτυχώς!',
>>>>>>> c928c925
        properties: {
            title: 'Ιδιότητες',
            emptyState: 'Επιλέξτε ένα στοιχείο στο διάγραμμα για να το επεξεργαστείτε',
            name: 'Όνομα',
            text: 'Κείμενο',
            description: 'Περιγραφή',
            outOfScope: 'Εκτός πεδίου εφαρμογής',
            reasonOutOfScope: 'Λόγος εκτός πεδίου εφαρμογής',
            privilegeLevel: 'Επίπεδο δικαιώματος',
            isALog: 'Είναι αρχείο καταγραφής',
            storesCredentials: 'Αποθηκεύει στοιχεία πρόσβασης',
            isEncrypted: 'Κρυπτογραφημένο',
            isSigned: 'Υπογεγραμμένο',
            providesAuthentication: 'Παρέχει αυθεντικοποίηση',
            protocol: 'Πρωτόκολλο',
            publicNetwork: 'Δημόσιο Δίκτυο'
        },
        buttons: {
            delete: 'Διαγραφή επιλεγμένων',
            redo: 'Επανάληψη',
            shortcuts: 'Συντομεύσεις Πληκτρολογίου',
            toggleGrid: 'Εναλλαγή Πλέγματος',
            undo: 'Αναίρεση',
            zoomIn: 'Μεγένθυνση',
            zoomOut: 'Σμίκρυνση'
        },
        shortcuts: {
            title: 'Συντομεύσεις',
            copy: {
                shortcut: '(ctrl/cmd) + c',
                action: 'Αντιγραφή'
            },
            paste: {
                shortcut: '(ctrl/cmd) + v',
                action: 'Επικόλληση'
            },
            undo: {
                shortcut: '(ctrl/cmd) + z',
                action: 'Αναίρεση'
            },
            redo: {
                shortcut: '(ctrl/cmd) + y',
                action: 'Επανάληψη'
            },
            delete: {
                shortcut: 'del',
                action: 'Διαγραφή'
            },
            pan: {
                shortcut: 'shift + αριστερό κλικ (κράτημα/σύρσιμο)',
                action: 'οριζόντια/κάθετη μετακίνηση'
            },
            multiSelect: {
                shortcut: 'κάντε αριστερό κλικ σε ένα άδειο σημείο και σύρετε',
                action: 'Πολλαπλή Επιλογή'
            },
            zoom: {
                shortcut: '(ctrl/cmd) + τροχός κύλισης',
                action: 'Εστίαση'
            }
        },
        stencil: {
            boundaries: 'Όρια',
            components: 'Συστατικά',
            entities: 'Οντότητες',
            metadata: 'Μεταδεδομένα',
            search: 'Αναζήτηση',
            notFound: 'Δεν το έχουμε ακόμα αυτό, θέλετε να ανοίξετε ένα issue; :)'
        },
        shapes: {
            actor: 'Παράγοντας',
            flow: 'Ροή Δεδομένων',
            flowStencil: 'Ροή Δεδομένων',
            process: 'Διαδικασία',
            store: 'Αποθετήριο Δεδομένων',
            text: 'Κείμενο',
            trustBoundary: 'Όριο Εμπιστοσύνης'
        }
    },
    forms: {
        apply: 'Εφαρμογή',
        cancel: 'Ακύρωση',
        close: 'Κλείσιμο',
        closeModel: 'Κλείσιμο Μοντέλου',
        delete: 'Διαγραφή',
        discardTitle: 'Απόρριψη αλλαγών;',
        discardMessage: 'Είστε σίγουροι ότι θέλετε να απορρίψετε τις αλλαγές;',
        edit: 'Επεξεργασία',
        import: 'Εισαγωγή',
        ok: 'OK',
        open: 'Άνοιγμα',
        openModel: 'Άνοιγμα Μοντέλου',
        print: 'ΕΚτύπωση',
        reload: 'Φόρτωση εκ νέου',
        remove: 'Αφαίρεση',
        report: 'Αναφορά',
        save: 'Αποθήκευση',
        saveAs: 'Αποθήκευση ως',
        saveModel: 'Αποθήκευση Μοντέλου',
        saveModelAs: 'Αποθήκευση Μοντέλου ως',
        savePdf: 'Αποθήκευση PDF',
        search: 'Αναζήτηση'
    },
    threats: {
        model: {
            cia: {
                header: '--- CIA ---',
                confidentiality: 'Εμπιστευτικότητα',
                integrity: 'Ακεραιότητα',
                availability: 'Διαθεσιμότητα'
            },
            linddun: {
                header: '--- LINDDUN ---',
                linkability: 'Συνδεσιμότητα',
                identifiability: 'Αναγνωρισιμότητα',
                nonRepudiation: 'Μη αποποίηση',
                detectability: 'Ανιχνευσιμότητα',
                disclosureOfInformation: 'Αποκάλυψη Πληροφοριών (Information Disclosure)',
                unawareness: 'Έλλειψη επίγνωσης (Unawareness)',
                nonCompliance: 'Μη συμμόρφωση (Non-compliance)'
            },
            stride: {
                header: '--- STRIDE ---',
                spoofing: 'Παραπλάνηση (Spoofing)',
                tampering: 'Παραποίηση (Tampering)',
                repudiation: 'Αποποίηση (Repudiation)',
                informationDisclosure: 'Αποκάλυψη Πληροφοριών (Information Disclosure)',
                denialOfService: 'Άρνηση εκτέλεσης υπηρεσίας (Denial of service)',
                elevationOfPrivilege: 'Αναβάθμιση προνομίων (Elevation of Priviledge)'
            }
        },
        generic: {
            default: 'Νέα γενική απειλή',
            cia: 'Νέα απειλή CIA',
            linddun: 'Νέα απειλή LINDDUN',
            stride: 'Νέα απειλή STRIDE'
        },
        edit: 'Επεξεργασία Απειλής',
        confirmDeleteTitle: 'Επιβεβαίωση Διαγραφής',
        confirmDeleteMessage: 'Είστε σίγουροι ότι θέλετε να διαγράψετε αυτή την απειλή;',
        description: 'Παρέχετε μια περιγραφή για αυτή την απειλή',
        emptyThreat: 'Επιλέξτε ένα στοιχείο στο γράφημα για να προσθέσετε την απειλή',
        mitigation: 'Παρέχετε μετριασμό ή πρόληψη για αυτή την απειλή',
        newThreat: 'Νέα Απειλή',
        newThreatByType: 'Νέα απειλή βάσει τύπου',
        newThreatByContext: 'Νέα απειλή βάσει του γενικότερου πλαισίου (Context)',
        properties: {
            description: 'Περιγραφή',
            mitigation: 'Μέτρα Μετριασμού Κινδύνου (mitigations)',
            modelType: 'Τύπος Μοντέλου',
            number: 'Number',
            priority: 'Προτεραιότητα',
            score: 'Σκορ',
            status: 'Κατάσταση',
            title: 'Τίτλος',
            type: 'Τύπος'
        },
        status: {
            notApplicable: 'Δεν έχει εφαρμογή',
            open: 'Ανοιχτή',
            mitigated: 'Καλύφθηκε'
        },
        priority: {
            low: 'Χαμηλή',
            medium: 'Μεσαία',
            high: 'Υψηλή'
        }
    },
    report: {
        options: {
            showOutOfScope: 'Εμφάνιση απειλών εκτός πεδίου εφαρμογής',
            showMitigatedThreats: 'Εμφάνιση απειλών που έχουν μετριαστεί',
            showModelDiagrams: 'Εμφάνιση διαγραμμάτων μοντέλων',
            showBranding: 'Εμφάνιση λογότυπων Threat Dragon'
        },
        title: 'Αναφορά μοντέλου απειλών για',
        dateGenerated: 'Ημερομηνία δημιουργίας',
        executiveSummary: 'Επιτελική Σύνοψη',
        notProvided: 'Δεν παρασχέθη',
        summary: 'Σύνοψη',
        threatStats: {
            total: 'Σύνολο απειλών',
            mitigated: 'Σύνολο μετριασμένων',
            notMitigated: 'Μη μετριασμένες',
            openHigh: 'Ανοιχτές / Υψηλής Προτεραιότητας',
            openMedium: 'Ανοιχτές / Μέτριας Προτεραιότητας',
            openLow: 'Ανοιχτές / Χαμηλής Προτεραιότητας',
            openUnknown: 'Ανοιχτές / Άγνωστης Προτεραιότητας',
        }
    },
    upgrade: {
        modal: {
            header: 'Ενημέρωση Μοντέλου Απειλών',
            welcome: 'Καλώς ήρθατε στην 2η έκδοση του OWASP Threat Dragon!',
            p1: 'Η 2η έκδοση χρησιμοποιεί μια διαφορετική βιβλιοθήκη σχεδίασης, η οποία θα αλλάξει τον τρόπο με τον οποίο μέρη των μοντέλων απειλών αποθηκεύονται. Ενώ τα περισσότερα διαγράμματα θα δείχνουν το ίδιο όπως στις προηγούμενες εκδόσεις του Threat Dragon, υπάρχουν περιπτώσεις κατά τις οποίες ενδέχεται να απαιτηθούν κάποιες τροποποιήσεις.',
            p2: 'Μετά το κλείσιμο του μοντέλου, θα δείτε πως κάθε διάγραμμα στο μοντέλο απεικονίζεται στη μορφή της 2ης έκδοση. Παρακαλούμε όπως σημειώσετε τα διαγράμματα που τυχόν απαιτήσουν τροποποιήσεις. Αυτή είναι μία "εφάπαξ" αναβάθμιση, και δε θα χρειαστεί να δείτε ξανά αυτό το μήνυμα μετά την αποθήκευση του μοντέλου.'
        },
        instructions: 'Τέλεια! Ας προχωρήσουμε στο μοντέλο σας.',
        continue: 'Συνέχεια στο μοντέλο απειλών'
    }
};

export default el;<|MERGE_RESOLUTION|>--- conflicted
+++ resolved
@@ -104,17 +104,11 @@
         },
         threats: 'Απειλές',
         errors: {
-<<<<<<< HEAD
             open: 'Error opening this Threat Model. Check the developer console for more information',
-            save: 'Error saving the Threat Model. Check the developer console for more information'
+            save: 'Σφάλμα κατά την αποθήκευση του μοντέλου απειλών. Παρακαλούμε ελέγξτε την κονσόλα για περαιτέρω πληροφορίες'
         },
         opened: 'Threat model successfully opened',
-        saved: 'Threat model successfully saved',
-=======
-            save: 'Σφάλμα κατά την αποθήκευση του μοντέλου απειλών. Παρακαλούμε ελέγξτε την κονσόλα για περαιτέρω πληροφορίες'
-        },
-        saved: 'Το μοντέλο απειλών αποθηκεύτηκε επιτυχώς!',
->>>>>>> c928c925
+        saved: 'Το μοντέλο απειλών αποθηκεύτηκε επιτυχώς',
         properties: {
             title: 'Ιδιότητες',
             emptyState: 'Επιλέξτε ένα στοιχείο στο διάγραμμα για να το επεξεργαστείτε',
