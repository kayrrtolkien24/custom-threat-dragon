const deu = {
    auth: {
        sessionExpired: 'Ihre Sitzung ist abgelaufen. Bitte melden Sie sich erneut an.'
    },
    nav: {
        v2Warning: 'Version 2.0 Bedrohungsmodelle sind nicht Abwärtskompatibel mit Version 1.x Threat Dragon Modellen. Importierte Version 1.x Modelle werden auf das Version 2.0 Schema gehoben', //in line with wording of BSI Leitfaden zur Entwicklung sicherer Webanwendungen
        loggedInAs: 'Angemeldet als'
    },
    home: {
        title: 'OWASP Threat Dragon',
        imgAlt: 'Threat Dragon Logo',
        description: 'OWASP Threat Dragon ist eine kostenlose, Open-Source, plattformübergreifende Applikation für das Erstellen von Bedrohungsmodellen. Verwenden Sie es, um Diagramme zu Bedrohungsmodellen zu erstellen und Bedrohungen für Ihre Systeme zu identifizieren. Mit Fokus auf Flexibilität und Einfachheit ist das System leicht verständlich und für alle Benutzer zugänglich.'
    },
    providers: {
        desktop: {
            displayName: 'Threat Dragon',
            loginWith: 'Start'
        },
        github: {
            displayName: 'GitHub',
            loginWith: 'Anmelden mit'
        },
        local: {
            displayName: 'Lokale Sitzung',
            loginWith: 'Anmelden an'
        }
    },
    dashboard: {
        welcome: {
            title: 'Willkommen!',
            description: 'Sie sind bereit Ihren Applikationsentwurf sicherer zu gestalten. Sie können ein bestehendes Bedrohungsmodell öffnen, oder ein neues erstellen indem Sie eine der folgenden Optionen auswählen. '
        },
        actions: {
            openExisting: 'Ein bestehendes Bedrohungsmodell öffnen',
            createNew: 'Ein neues, leeres, Bedrohungsmodell erstellen',
            readDemo: 'Erkunden Sie ein Bespiel Bedrohungsmodell',
            importExisting: 'Ein Bedrohungsmodell als JSON importieren'
        }
    },
    demo: {
        select: 'Wählen Sie ein Beispiel Bedrohungsmodell aus der folgenden Liste'
    },
    desktop: {
        file: {
            heading: 'Datei',
            close: 'Modell schließen',
            new: 'Neues Modell',
            open: 'Modell öffnen',
            save: 'Modell speichern',
            saveAs: 'Modell speichern als'
        },
        help: {
            heading: 'Hilfe',
            docs: 'Dokumentation',
            visit: 'Besuchen Sie uns auf OWASP',
            sheets: 'OWASP Cheat Sheets',
            github: 'Besuchen Sie uns auf GitHub',
            submit: 'Ein Problem melden',
            check: 'Nach Updates suchen ...'
        }
    },
    repository: {
        select: 'Wählen Sie ein',
        from: 'Repository aus folgender Liste',  //in line with Github wording https://docs.github.com/de/repositories
        noneFound: 'Kein Repository gefunden. Legen Sie zum Starten eine neues Repository an.'
    },
    branch: {
        select: 'Wähle einen Branch aus', //in line with Github wording https://docs.github.com/de/pull-requests/collaborating-with-pull-requests/proposing-changes-to-your-work-with-pull-requests/creating-and-deleting-branches-within-your-repository
        from: 'aus folgender Liste aus',
        chooseRepo: 'ein anderes Repository auswählen'
    },
    threatmodelSelect: {
        select: 'Ein Bedrohungsmodell auswählen aus',
        from: 'aus folgenden Optionen, oder auswählen eines anderen',
        branch: 'Branch',
        or: 'oder',
        repo: 'Repository',
        newThreatModel: 'Ein neues Bedrohungsmodell erstellen'
    },
    threatmodel: {
        contributors: 'Mitwirkende',
        contributorsPlaceholder: 'Tippen Sie, um Mitwirkende hinzuzufügen',
        description: 'High-Level System Beschreibung',
        dragAndDrop: 'Ziehen und ablegen oder ',
        editing: 'Bearbeiten',
        jsonPaste: 'Legen Sie eine Bedrohungsmodell JSON Datei ab oder kopieren Sie den Inhalt hier:',
        owner: 'Eigentümer',
        reviewer: 'Prüfer',
        title: 'Titel',
        diagram: {
            diagrams: 'Diagramm',
            addNewDiagram: 'Ein neues Diagramm hinzufügen...',
            generic: {
                defaultTitle: 'Neues generisches Diagramm',
                defaultDescription: 'Neue generische Diagramm Beschreibung',
                select: 'Generisch'
            },
            stride: {
                defaultTitle: 'Neues STRIDE Diagramm',
                defaultDescription: 'Neue STRIDE Diagramm Beschreibung',
                select: 'STRIDE'
            },
            linddun: {
                defaultTitle: 'Neues LINDDUN Diagramm',
                defaultDescription: 'Neue LINDDUN Diagramm Beschreibung',
                select: 'LINDDUN'
            },
            die: {
                defaultTitle: 'New DIE diagram',
                defaultDescription: 'New DIE diagram description',
                select: 'DIE'
            },
            cia: {
                defaultTitle: 'Neues CIA Diagramm',
                defaultDescription: 'Neue CIA Diagramm Beschreibung',
                select: 'CIA'
            }
        },
        threats: 'Bedrohungen',
        errors: {
            dropSingleFileOnly: 'Ziehen und ablegen erfordert eine einzige Datei.',
            invalidJson: 'Ungültiges JSON. Bitte überprüfen Sie Ihr Modell und versuchen Sie es erneut.',
            onlyJsonAllowed: 'Nur Datein mit .json Endung werden unterstützt.',
            open: 'Fehler beim Öffnen des Bedrohungsmodells. Prüfen Sie die Developer Konsole für mehr Informationen',
            save: 'Fehler beim Speichern des Bedrohungsmodells. Prüfen Sie die Developer Konsole für mehr Informationen'
        },
        opened: 'Bedrohungsmodell erfolgreich geöffnet',
        saved: 'Bedrohungsmodell erfolgreich gespeichert',
        properties: {
            title: 'Eigenschaften',
            emptyState: 'Wählen Sie ein Element im Diagramm zur Bearbeitung aus',
            name: 'Name',
            text: 'Text',
            description: 'Beschreibung',
            outOfScope: 'Nicht im Geltungsbereich',
            reasonOutOfScope: 'Begründung für nicht im Geltungsbereich',
            privilegeLevel: 'Privilegstufe',
            isALog: 'Ist ein Log',
            storesCredentials: 'Speichert Zugangsinformationen',
            isEncrypted: 'Verschlüsselt',
            isSigned: 'Signiert',
            providesAuthentication: 'Stellt Authentifizierung bereit',
            protocol: 'Protokoll',
            publicNetwork: 'Öffentliches Netzwerk'
        },
        buttons: {
            delete: 'Auswahl löschen',
            redo: 'Bearbeitung wiederholen',
            shortcuts: 'Tastaturkürzel',
            toggleGrid: 'Gitter umschalten',
            undo: 'Bearbeitung zurücknehmen',
            zoomIn: 'Vergrößern',
            zoomOut: 'Verkleinern'
        },
        shortcuts: {
            title: 'Abkürzungen',
            copy: {
                shortcut: '(Strg/cmd) + c',
                action: 'Kopieren'
            },
            paste: {
                shortcut: '(Strg/cmd) + v',
                action: 'Einfügen'
            },
            undo: {
                shortcut: '(Strg/cmd) + z',
                action: 'Zurücknehmen'
            },
            redo: {
                shortcut: '(Strg/cmd) + y',
                action: 'Wiederholen'
            },
            delete: {
                shortcut: 'Enft',
                action: 'Löschen'
            },
            pan: {
                shortcut: 'shift + Linksklick (ziehen/ablegen)',
                action: 'Schwenken'
            },
            multiSelect: {
                shortcut: 'Linksklick im leeren Bereich und ziehen',
                action: 'Mehrfachauswahl'
            },
            zoom: {
                shortcut: '(Strg/cmd) + Mausrad',
                action: 'Zoomen'
            }
        },
        stencil: {
            boundaries: 'Grenzen',
            components: 'Komponenten',
            entities: 'Einheiten',
            metadata: 'Metadata',
            search: 'Suchen',
            notFound: 'Noch nicht vorhanden. Wollen Sie einen Issue öffnen? :)'
        },
        shapes: {
            actor: 'Actor',
            flow: 'Data Flow',
            flowStencil: 'Data Flow',
            process: 'Process',
            store: 'Store',
            text: 'Descriptive text',
            trustBoundary: 'Trust Boundary'
        }
    },
    forms: {
        apply: 'Anwenden',
        cancel: 'Abbrechen',
        close: 'Schließen',
        closeModel: 'Modell schließen',
        delete: 'Löschen',
        discardTitle: 'Änderung verwerfen?',
        discardMessage: 'Sind Sie sicher, dass Sie Ihre Änderungen verwerfen wollen?',
        edit: 'Editieren',
        import: 'Importieren',
        ok: 'OK',
        open: 'Öffnen',
        openModel: 'Modell öffnen',
        print: 'Drucken',
        reload: 'Neu laden',
        remove: 'Entfernen',
        report: 'Bericht',
        save: 'Speichern',
        saveAs: 'Speichern als',
        saveHtml: 'Speichern als HTML',
        saveModel: 'Modell speichern',
        saveModelAs: 'Modell speichern als',
        savePdf: 'Speichern als PDF',
        search: 'Suchen'
    },
    threats: {
        model: {
            cia: {
                header: '--- CIA ---',
                confidentiality: 'Vertraulichkeit',
                integrity: 'Integrität',
                availability: 'Verfügbarkeit'
            },
<<<<<<< HEAD
            die: {
                header: '--- DIE ---',
                distributed: 'Distributed',
                immutable: 'Immutable',
                ephemeral: 'Ephemeral'
            },
            linddun: {
=======
            linddun: { //unable to find german sources to Linddun. The official website is also not available on german. will leave the specific terms as in the original 
>>>>>>> 2fd15c74
                header: '--- LINDDUN ---',
                linkability: 'Linkability',
                identifiability: 'Identifiability',
                nonRepudiation: 'Non-repudiation',
                detectability: 'Detectability',
                disclosureOfInformation: 'Disclosure of information',
                unawareness: 'Unawareness',
                nonCompliance: 'Non-compliance'
            },
            stride: {
                header: '--- STRIDE ---', //translation according to https://learn.microsoft.com/de-de/azure/security/develop/threat-modeling-tool-threats
                spoofing: 'Spoofing',
                tampering: 'Manipulation',
                repudiation: 'Nichtanerkennung',
                informationDisclosure: 'Veröffentlichung von Informationen',
                denialOfService: 'Denial of service',
                elevationOfPrivilege: 'Erhöhung von Rechten'
            }
        },
        generic: {
<<<<<<< HEAD
            default: 'New generic threat',
            cia: 'New CIA threat',
            die: 'New DIE threat',
            linddun: 'New LINDDUN threat',
            stride: 'New STRIDE threat'
=======
            default: 'Neue generische Bedrohung',
            cia: 'Neue CIA Bedrohung',
            linddun: 'Neue LINDDUN Bedrohung',
            stride: 'Neue STRIDE Bedrohung'
>>>>>>> 2fd15c74
        },
        edit: 'Bedrohung bearbeiten',
        confirmDeleteTitle: 'Löschen bestätigen',
        confirmDeleteMessage: 'Sind Sie sicher, dass Sie diese Bedrohung löschen wollen?',
        description: 'Geben Sie eine Beschreibung dieser Bedrohung an',
        emptyThreat: 'Wählen Sie ein Element im Diagramm aus, um eine Bedrohung hinzuzufügen',
        mitigation: 'Geben Sie eine Korrekturmaßnahme für diese Bedrohung oder eine Begründung N/A an',
        newThreat: 'Neue Bedrohung',
        newThreatByType: 'Neue Bedrohung nach Typ',
        newThreatByContext: 'Neue Bedrohung nach Kontext',
        properties: {
            description: 'Beschreibung',
            mitigation: 'Minderungsmaßnahme',
            modelType: 'Modell Typ',
            number: 'Nummer',
            priority: 'Priorität',
            score: 'Ergebnis',
            status: 'Status',
            title: 'Titel',
            type: 'Typ'
        },
        status: {
            notApplicable: 'N/A',
            open: 'Offen',
            mitigated: 'Abgeschwächt'
        },
        priority: {
            low: 'Niedrig',
            medium: 'Mittel',
            high: 'Hoch'
        }
    },
    report: {
        options: {
            showOutOfScope: 'Elemente außerhalb des Geltungsbereichs anzeigen',
            showMitigatedThreats: 'Abgeschwächte Bedrohungen anzeigen',
            showModelDiagrams: 'Modell Diagramme anzeigen',
            showEmpty: 'Leere Elemente anzeigen',
            showBranding: 'Threat Dragon Logo'
        },
        title: 'Bedrohungsmodell Bereicht für',
        dateGenerated: 'Erstellungsdaten',
        executiveSummary: 'Zusammenfassung',
        notProvided: 'Nicht angegeben',
        summary: 'Zusammenfassung',
        threatStats: {
            total: 'Bedrohungen insgesamt',
            mitigated: 'Bedrohungen abgeschwächt',
            notMitigated: 'Nicht abgeschwächt',
            openHigh: 'Offen / Hohe Priorität',
            openMedium: 'Offen / Mittlere Priorität',
            openLow: 'Offen / Niedrige Priorität',
            openUnknown: 'Offen / Unbekannte Priorität'
        }
    },
    upgrade: {
        modal: {
            header: 'Bedrohungsmodell Aktualisierung',
            welcome: 'Willkommen zu Version 2 von OWASP Threat Dragon!',
            p1: 'Version 2 verwendet eine andere Zeichnungsbibliothek, wodurch sich die Art wie Bedrohungsmodelle gespeichert werden, ändert. Obwohl die meisten Diagramme genauso aussehen wie in früheren Versionen von Threat Dragon, kann es vorkommen, dass in einigen Fällen die Diagramme leicht angepasst werden müssen.',
            p2: 'Nachdem schließen dieses Modells, sehen Sie wie Diagramme in diesem Modell im Version 2 Format dargestellt werden. Notieren Sie sich bitte alle Diagramme, die Sie eventuell anpassen müssen. Dies ist ein einmaliges Upgrade und Sie sollten diese Nachricht nach dem Speichern des Modells nicht erneut sehen.'
        },
        instructions: 'Super! Bringen wir Sie zu Ihrem Modell.',
        continue: 'Weiter zum Bedrohungsmodell'
    }
};

export default deu;<|MERGE_RESOLUTION|>--- conflicted
+++ resolved
@@ -238,17 +238,13 @@
                 integrity: 'Integrität',
                 availability: 'Verfügbarkeit'
             },
-<<<<<<< HEAD
             die: {
                 header: '--- DIE ---',
                 distributed: 'Distributed',
                 immutable: 'Immutable',
                 ephemeral: 'Ephemeral'
             },
-            linddun: {
-=======
             linddun: { //unable to find german sources to Linddun. The official website is also not available on german. will leave the specific terms as in the original 
->>>>>>> 2fd15c74
                 header: '--- LINDDUN ---',
                 linkability: 'Linkability',
                 identifiability: 'Identifiability',
@@ -269,18 +265,11 @@
             }
         },
         generic: {
-<<<<<<< HEAD
-            default: 'New generic threat',
-            cia: 'New CIA threat',
-            die: 'New DIE threat',
-            linddun: 'New LINDDUN threat',
-            stride: 'New STRIDE threat'
-=======
             default: 'Neue generische Bedrohung',
             cia: 'Neue CIA Bedrohung',
+            die: 'Neue DIE Bedrohung',
             linddun: 'Neue LINDDUN Bedrohung',
             stride: 'Neue STRIDE Bedrohung'
->>>>>>> 2fd15c74
         },
         edit: 'Bedrohung bearbeiten',
         confirmDeleteTitle: 'Löschen bestätigen',
