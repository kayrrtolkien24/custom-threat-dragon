<h1> NOTE: branch 'v2-development' will be merged into the main branch on Wednesday 9th February 2022</h1>

<p align="center">
  <img src="https://raw.githubusercontent.com/owasp/threat-dragon/main/td.site/src/content/images/threatdragon_logo_image.svg"
  width="200" alt="Threat Dragon Logo"/>
</p>

[![Build](https://github.com/OWASP/threat-dragon/actions/workflows/ci.yaml/badge.svg)](https://github.com/OWASP/threat-dragon/actions/workflows/ci.yaml) 
[![codecov.io](http://codecov.io/github/owasp/threat-dragon/coverage.svg?branch=main)](http://codecov.io/github/owasp/threat-dragon?branch=main)
[![BrowserStack Status](https://automate.browserstack.com/badge.svg?badge_key=SG1sSFpJeUJ0M1pmY1hrM2F0dVNLclRPSzdCb3lLN253MzcrV0liZWd1bz0tLWxXQWdQaTJRcVF1TVEwS2FWbXJxcHc9PQ==--41330f50fd1c2bd4ac8eaac4a36ebfb1577be89b)](https://automate.browserstack.com/public-build/SG1sSFpJeUJ0M1pmY1hrM2F0dVNLclRPSzdCb3lLN253MzcrV0liZWd1bz0tLWxXQWdQaTJRcVF1TVEwS2FWbXJxcHc9PQ==--41330f50fd1c2bd4ac8eaac4a36ebfb1577be89b)
[![Deploy](https://github.com/OWASP/threat-dragon/actions/workflows/deploy.yaml/badge.svg)](https://github.com/OWASP/threat-dragon/actions/workflows/deploy.yaml)
[![GitHub license](https://img.shields.io/github/license/owasp/threat-dragon.svg)](LICENSE.txt)
[![Language grade: JavaScript](https://img.shields.io/lgtm/grade/javascript/g/OWASP/threat-dragon.svg?logo=lgtm&logoWidth=18)](https://lgtm.com/projects/g/OWASP/threat-dragon/context:javascript)
[![Trivy Scan](https://github.com/OWASP/threat-dragon/actions/workflows/trivy.yaml/badge.svg)](https://github.com/OWASP/threat-dragon/actions/workflows/trivy.yaml)

# OWASP Threat Dragon
[OWASP](https://www.owasp.org) Threat Dragon is a free, open-source, cross-platform threat modeling application.
It is used to draw threat modeling diagrams and to list threats for elements in the diagram.

Threat Dragon is designed to be accessible for various types of teams, with an emphasis on flexibility and simplicity.
It is an [OWASP Lab Project](https://www.owasp.org/index.php/OWASP_Threat_Dragon)
and follows the values and principles of the [threat modeling manifesto](https://www.threatmodelingmanifesto.org/).
<<<<<<< HEAD
=======

A good [introduction](https://www.youtube.com/watch?v=hUOAoc6QGJo) to Threat Dragon is provided by the [OWASP Spotlight](https://www.youtube.com/playlist?list=PLUKo5k_oSrfOTl27gUmk2o-NBKvkTGw0T) series.

There is a good overview of [threat modeling and risk assessment](https://owasp.org/www-community/Application_Threat_Modeling)
from OWASP, and this expands on what the Threat Dragon project aims for:
* ease of use and accessible
* designing a data flow diagram
* suggesting threats
* entering mitigations and counter measures

The application comes in two variants:

1. [**A web application (this repo)**](https://github.com/owasp/threat-dragon):
For the web application, models files are stored in GitHub (other storage will become available).
We are currently maintaining [a working protoype](https://threatdragon.org) in sync with the main code branch.
>>>>>>> 28dc6dd2

[Mike Goodwin](https://github.com/mike-goodwin) is the founder and creator of this project,
and this repository has been migrated from
Mike Goodwin's [original](https://github.com/mike-goodwin/owasp-threat-dragon)
which has the issues and pull requests from October 2015 up to June 2020.
Since then the project team has continued development, culminating with release version 1.6.0.
The project is now going through a substantial changes which will see version 2.0 released early 2022.

Threat Dragon is primarily a web application, with threat model files stored in GitHub.
Over time other storage methods will become available.

There is also a desktop version of Threat Dragon
which stores the threat model files on the local filesystem rather than in a repository.
Each release provides installers for Windows, Mac OSX and Linux.

[End user help](https://www.threatdragon.com/docs) is available for both variants.

### Installing
Install git and node.js (version 16) - which includes the node package manager npm - and then [Install pnpm](https://pnpm.io/installation)

To get the code navigate to a target directory and use command

`git clone https://github.com/owasp/threat-dragon.git`

This downloads the code into a `threat-dragon` directory and the application code is in two sub-folders,
one for the back-end application (`td.server`) and one for the front-end (`td.vue`).

<<<<<<< HEAD
PNPM (rather than NPM) is used to install from the top directory of the project : `pnpm install`

### Environment variables
=======
## Docker (local build)
To run Threat Dragon in a docker container, configure your environment using dotenv
as described in [setup-env.md](setup-env.md) and run the following from the root of the project:
- `docker build -t owasp-threat-dragon:dev .`
- `docker run -it --rm -p 3000:3000 -v $(pwd)/.env:/app/.env owasp-threat-dragon:dev`

## Docker (from dockerhub)
Threat Dragon maintains a docker image on Dockerhub.  Each release is tagged as `v{major}.{minor}.{patch}`, eg `v1.6.0`

### <ins>Do not use the latest tag (which is the default), as it could be a development release</ins>

Alternatively, you can use the `stable` tag, which will always be the latest official release.

- `docker pull threatdragon/owasp-threat-dragon:stable`
- `docker run -it --rm -p 3000:3000 -v $(pwd)/.env:/app/.env threatdragon/owasp-threat-dragon:stable`


## Environment variables
>>>>>>> 28dc6dd2
Threat Dragon uses GitHub to store threat models, so you need to go to your GitHub account and
register it as a GitHub application. There is a 
[step by step guide](https://www.threatdragon.com/docs/development/env.html) on how to do this.

You will also have to provide other environment variables, again following
[the documentation](https://www.threatdragon.com/docs/development/env.html) on this

### Run the application
When running on Windows, and during development, the front-end and back-end
can be started separately in "watch" mode using commands : `npm run dev:server` and `npm run dev:vue`.
Alternatively, if running on Linux or MacOS, start both the back-end server and the front-end application
from the top directory using : `npm start`.

With both front and back end running, access with a browser at http://localhost:8080/

### Stop the application
If using `npm start`, stop both the back-end server and the front-end application from the top directory: `npm stop`.
Otherwise break out of both the server and vue front-end.

### Docker
To run Threat Dragon in a docker container,
first configure your [environment using dotenv](https://www.threatdragon.com/docs/development/env.html)
and run from the top directory of the project:
- `docker build -t owasp-threat-dragon:dev .`
- `docker run -it --rm -p 3000:3000 -v $(pwd)/.env:/app/.env owasp-threat-dragon:dev`

### Contributing
Pull requests, feature requests, bug reports and feedback of any kind are very welcome, please refer to the page for
[contributors](CONTRIBUTING.md). 

There are some [developer notes](https://www.threatdragon.com/docs/development/local.html) to help get started with this project.
We are trying to keep the test coverage relatively high, so please try to update tests in any pull requests
and create these pull requests off the [V2 development branch](https://github.com/OWASP/threat-dragon/tree/v2-development).

### Vulnerability disclosure
If you find a vulnerability in this project please let us know ASAP and we will fix it as a priority.
For secure disclosure, please see the [security policy](SECURITY.md).

### Project leaders
* Mike Goodwin (mike.goodwin@owasp.org)
* Jon Gadsden (jon.gadsden@owasp.org)
* Leo Reading (leo.reading@owasp.org)<|MERGE_RESOLUTION|>--- conflicted
+++ resolved
@@ -1,5 +1,3 @@
-<h1> NOTE: branch 'v2-development' will be merged into the main branch on Wednesday 9th February 2022</h1>
-
 <p align="center">
   <img src="https://raw.githubusercontent.com/owasp/threat-dragon/main/td.site/src/content/images/threatdragon_logo_image.svg"
   width="200" alt="Threat Dragon Logo"/>
@@ -20,8 +18,6 @@
 Threat Dragon is designed to be accessible for various types of teams, with an emphasis on flexibility and simplicity.
 It is an [OWASP Lab Project](https://www.owasp.org/index.php/OWASP_Threat_Dragon)
 and follows the values and principles of the [threat modeling manifesto](https://www.threatmodelingmanifesto.org/).
-<<<<<<< HEAD
-=======
 
 A good [introduction](https://www.youtube.com/watch?v=hUOAoc6QGJo) to Threat Dragon is provided by the [OWASP Spotlight](https://www.youtube.com/playlist?list=PLUKo5k_oSrfOTl27gUmk2o-NBKvkTGw0T) series.
 
@@ -31,13 +27,6 @@
 * designing a data flow diagram
 * suggesting threats
 * entering mitigations and counter measures
-
-The application comes in two variants:
-
-1. [**A web application (this repo)**](https://github.com/owasp/threat-dragon):
-For the web application, models files are stored in GitHub (other storage will become available).
-We are currently maintaining [a working protoype](https://threatdragon.org) in sync with the main code branch.
->>>>>>> 28dc6dd2
 
 [Mike Goodwin](https://github.com/mike-goodwin) is the founder and creator of this project,
 and this repository has been migrated from
@@ -65,30 +54,9 @@
 This downloads the code into a `threat-dragon` directory and the application code is in two sub-folders,
 one for the back-end application (`td.server`) and one for the front-end (`td.vue`).
 
-<<<<<<< HEAD
 PNPM (rather than NPM) is used to install from the top directory of the project : `pnpm install`
 
 ### Environment variables
-=======
-## Docker (local build)
-To run Threat Dragon in a docker container, configure your environment using dotenv
-as described in [setup-env.md](setup-env.md) and run the following from the root of the project:
-- `docker build -t owasp-threat-dragon:dev .`
-- `docker run -it --rm -p 3000:3000 -v $(pwd)/.env:/app/.env owasp-threat-dragon:dev`
-
-## Docker (from dockerhub)
-Threat Dragon maintains a docker image on Dockerhub.  Each release is tagged as `v{major}.{minor}.{patch}`, eg `v1.6.0`
-
-### <ins>Do not use the latest tag (which is the default), as it could be a development release</ins>
-
-Alternatively, you can use the `stable` tag, which will always be the latest official release.
-
-- `docker pull threatdragon/owasp-threat-dragon:stable`
-- `docker run -it --rm -p 3000:3000 -v $(pwd)/.env:/app/.env threatdragon/owasp-threat-dragon:stable`
-
-
-## Environment variables
->>>>>>> 28dc6dd2
 Threat Dragon uses GitHub to store threat models, so you need to go to your GitHub account and
 register it as a GitHub application. There is a 
 [step by step guide](https://www.threatdragon.com/docs/development/env.html) on how to do this.
@@ -108,12 +76,22 @@
 If using `npm start`, stop both the back-end server and the front-end application from the top directory: `npm stop`.
 Otherwise break out of both the server and vue front-end.
 
-### Docker
+### Docker (local build)
 To run Threat Dragon in a docker container,
 first configure your [environment using dotenv](https://www.threatdragon.com/docs/development/env.html)
 and run from the top directory of the project:
 - `docker build -t owasp-threat-dragon:dev .`
 - `docker run -it --rm -p 3000:3000 -v $(pwd)/.env:/app/.env owasp-threat-dragon:dev`
+
+## Docker (from dockerhub)
+Threat Dragon maintains a docker image on Dockerhub.  Each release is tagged as `v{major}.{minor}.{patch}`, eg `v1.6.0`
+
+### <ins>Do not use the latest tag (which is the default), as it could be a development release</ins>
+
+Alternatively, you can use the `stable` tag, which will always be the latest official release.
+
+- `docker pull threatdragon/owasp-threat-dragon:stable`
+- `docker run -it --rm -p 3000:3000 -v $(pwd)/.env:/app/.env threatdragon/owasp-threat-dragon:stable`
 
 ### Contributing
 Pull requests, feature requests, bug reports and feedback of any kind are very welcome, please refer to the page for
